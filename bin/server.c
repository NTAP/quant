// SPDX-License-Identifier: BSD-2-Clause
//
// Copyright (c) 2016-2019, NetApp, Inc.
// All rights reserved.
//
// Redistribution and use in source and binary forms, with or without
// modification, are permitted provided that the following conditions are met:
//
// 1. Redistributions of source code must retain the above copyright notice,
//    this list of conditions and the following disclaimer.
//
// 2. Redistributions in binary form must reproduce the above copyright notice,
//    this list of conditions and the following disclaimer in the documentation
//    and/or other materials provided with the distribution.
//
// THIS SOFTWARE IS PROVIDED BY THE COPYRIGHT HOLDERS AND CONTRIBUTORS "AS IS"
// AND ANY EXPRESS OR IMPLIED WARRANTIES, INCLUDING, BUT NOT LIMITED TO, THE
// IMPLIED WARRANTIES OF MERCHANTABILITY AND FITNESS FOR A PARTICULAR PURPOSE
// ARE DISCLAIMED. IN NO EVENT SHALL THE COPYRIGHT HOLDER OR CONTRIBUTORS BE
// LIABLE FOR ANY DIRECT, INDIRECT, INCIDENTAL, SPECIAL, EXEMPLARY, OR
// CONSEQUENTIAL DAMAGES (INCLUDING, BUT NOT LIMITED TO, PROCUREMENT OF
// SUBSTITUTE GOODS OR SERVICES; LOSS OF USE, DATA, OR PROFITS; OR BUSINESS
// INTERRUPTION) HOWEVER CAUSED AND ON ANY THEORY OF LIABILITY, WHETHER IN
// CONTRACT, STRICT LIABILITY, OR TORT (INCLUDING NEGLIGENCE OR OTHERWISE)
// ARISING IN ANY WAY OUT OF THE USE OF THIS SOFTWARE, EVEN IF ADVISED OF THE
// POSSIBILITY OF SUCH DAMAGE.

#include <fcntl.h>
#include <libgen.h>
#include <net/if.h>
#include <stdbool.h>
#include <stdint.h>
#include <stdio.h>
#include <stdlib.h>
#include <string.h>
#include <sys/param.h>
#include <sys/stat.h>
#include <unistd.h>

#ifndef __linux__
#include <sys/types.h>
#endif

#include <http_parser.h>

#include <quant/quant.h>

struct q_conn;


#ifndef NDEBUG
static bool __attribute__((const)) is_bench_obj(const uint_t len)
{
    return len == 5000000 || len == 10000000;
}
#endif


static void __attribute__((noreturn)) usage(const char * const name,
                                            const char * const ifname,
                                            const char * const qlog,
                                            const uint16_t port,
                                            const char * const dir,
                                            const char * const cert,
                                            const char * const key,
                                            const uint32_t timeout,
                                            const uint32_t num_bufs)
{
    printf("%s [options]\n", name);
    printf("\t[-i interface]\tinterface to run over; default %s\n", ifname);
    printf("\t[-p port]\tdestination port; default %d\n", port);
    printf("\t[-q log]\twrite qlog events to file; default %s\n", qlog);
    printf("\t[-d dir]\tserver root directory; default %s\n", dir);
    printf("\t[-c cert]\tTLS certificate; default %s\n", cert);
    printf("\t[-k key]\tTLS key; default %s\n", key);
    printf("\t[-t timeout]\tidle timeout in seconds; default %u\n", timeout);
    printf("\t[-b bufs]\tnumber of network buffers to allocate; default %u\n ",
           num_bufs);
#ifndef NDEBUG
    printf("\t[-v verbosity]\tverbosity level (0-%d, default %d)\n", DLEVEL,
           util_dlevel);
#endif
    exit(0);
}


struct cb_data {
    struct q_stream * s;
    struct q_conn * c;
    struct w_engine * w;
    int dir;
    // short dlevel;
    uint32_t _dummy;
};


static bool send_err(const struct cb_data * const d, const uint16_t code)
{
    const char * msg;
    bool close = false;

    switch (code) {
    case 400:
        msg = "400 Bad Request";
        close = true;
        break;
    case 403:
        msg = "403 Forbidden";
        break;
    case 404:
        msg = "404 Not Found";
        break;
    case 505:
        msg = "505 HTTP Version Not Supported";
        close = true;
        break;
    default:
        msg = "500 Internal Server Error";
    }

    if (close)
        q_close(d->c, 0x0003, msg);
    else
        q_write_str(d->w, d->s, msg, strlen(msg), true);
    return close;
}


#ifndef NDEBUG
static uint32_t bench_cnt = 0;
#endif


static int serve_cb(http_parser * parser, const char * at, size_t len)
{
    (void)parser;
    const struct cb_data * const d = parser->data;
    warn(INF, "conn %s str %" PRId " serving URL %.*s", q_cid(d->c),
         q_sid(d->s), (int)len, at);

    char path[MAXPATHLEN] = ".";
    strncpy(&path[*at == '/' ? 1 : 0], at, MIN(len, sizeof(path) - 1));

    // hacky way to prevent directory traversals
    if (strstr(path, ".."))
        return send_err(d, 403);

    // check if this is a "GET /n" request for random data
    const uint32_t n = (uint32_t)strtoul(&path[2], 0, 10);
    if (n) {
        struct w_iov_sq out = w_iov_sq_initializer(out);
        q_alloc(d->w, &out, n);
        // check whether we managed to allow enough buffers
        if (w_iov_sq_len(&out) != n) {
            warn(ERR, "could only allocate %" PRIu "/%u bytes of buffer",
                 w_iov_sq_len(&out), n);
            q_free(&out);
            return send_err(d, 500);
        }

#ifndef NDEBUG
        // randomize data
        struct w_iov * v = 0;
        uint8_t c = 'A' + (uint8_t)w_rand_uniform32(26);
        sq_foreach (v, &out, next) {
            memset(v->buf, c, v->len);
            c = unlikely(c == 'Z') ? 'A' : c + 1;
        }

        // for the two "benchmark objects", reduce logging
        if (is_bench_obj(n)) {
            warn(NTE, "reducing log level for benchmark object transfer");
            util_dlevel = WRN;
            bench_cnt++;
        }
#endif

        q_write(d->s, &out, true);

        return 0;
    }

    struct stat info;
    if (fstatat(d->dir, path, &info, 0) == -1)
        return send_err(d, 404);

    // if this a directory, look up its index
    if (info.st_mode & S_IFDIR) {
        strncat(path, "/index.html", sizeof(path) - len - 1);
        if (fstatat(d->dir, path, &info, 0) == -1)
            return send_err(d, 404);
    }

    if ((info.st_mode & S_IFREG) == 0 || (info.st_mode & S_IFLNK) == 0)
        return send_err(d, 403);

    if (info.st_size >= UINT32_MAX)
        return send_err(d, 500);

    const int f = openat(d->dir, path, O_RDONLY | O_CLOEXEC);
    ensure(f != -1, "could not open %s", path);

    q_write_file(d->w, d->s, f, (uint32_t)info.st_size, true);

    return 0;
}


#define MAXPORTS 16

int main(int argc, char * argv[])
{
    uint32_t timeout = 10;
#ifndef NDEBUG
    short ini_dlevel = util_dlevel =
        DLEVEL; // default to maximum compiled-in verbosity
#endif
    char ifname[IFNAMSIZ] = "lo"
#ifndef __linux__
                            "0"
#endif
        ;
    char dir[MAXPATHLEN] = ".";
    char cert[MAXPATHLEN] = "test/dummy.crt";
    char key[MAXPATHLEN] = "test/dummy.key";
    char qlog[MAXPATHLEN] = "/tmp/" QUANT "-server.qlog";
    uint16_t port[MAXPORTS] = {4433, 4434};
    size_t num_ports = 0;
    uint32_t num_bufs = 100000;
    int ch;
    int ret = 0;

    while ((ch = getopt(argc, argv, "hi:p:d:v:c:k:t:b:q:")) != -1) {
        switch (ch) {
        case 'q':
            strncpy(qlog, optarg, sizeof(qlog) - 1);
            break;
        case 'i':
            strncpy(ifname, optarg, sizeof(ifname) - 1);
            break;
        case 'd':
            strncpy(dir, optarg, sizeof(dir) - 1);
            break;
        case 'c':
            strncpy(cert, optarg, sizeof(cert) - 1);
            break;
        case 'k':
            strncpy(key, optarg, sizeof(key) - 1);
            break;
        case 'p':
            port[num_ports++] =
                (uint16_t)MIN(UINT16_MAX, strtoul(optarg, 0, 10));
            ensure(num_ports < MAXPORTS, "can only listen on at most %u ports",
                   MAXPORTS);
            break;
        case 't':
            timeout =
                MIN(600, (uint32_t)strtoul(optarg, 0, 10)); // 10 min = 600 sec
            break;
        case 'b':
            num_bufs = MAX(1000, (uint32_t)strtoul(optarg, 0, 10));
            break;
        case 'v':
#ifndef NDEBUG
            ini_dlevel = util_dlevel =
                (short)MIN(DLEVEL, strtoul(optarg, 0, 10));
#endif
            break;
        case 'h':
        case '?':
        default:
            usage(basename(argv[0]), ifname, qlog, port[0], dir, cert, key,
                  timeout, num_bufs);
        }
    }

    if (num_ports == 0)
        // if no -p args were given, we listen on two ports by default
        num_ports = 2;

    const int dir_fd = open(dir, O_RDONLY | O_CLOEXEC);
    ensure(dir_fd != -1, "%s does not exist", dir);

    struct w_engine * const w =
        q_init(ifname, &(const struct q_conf){.conn_conf =
                                                  &(struct q_conn_conf){
                                                      .idle_timeout = timeout,
                                                      .enable_spinbit = true,
                                                  },
                                              .qlog = qlog,
                                              .num_bufs = num_bufs,
                                              .tls_cert = cert,
                                              .tls_key = key});
    struct q_conn * conn[MAXPORTS];
    for (size_t i = 0; i < num_ports; i++) {
        conn[i] = q_bind(w, port[i]);
        warn(DBG, "%s %s %s port %d", basename(argv[0]),
             conn[i] ? "waiting on" : "failed to bind to", ifname, port[i]);
    }

    bool first_conn = true;
    http_parser_settings settings = {.on_url = serve_cb};

    while (1) {
        struct q_conn * c;
        const bool have_active =
<<<<<<< HEAD
            q_ready(first_conn ? 0 : timeout * MS_PER_S, &c);
=======
            q_ready(w, first_conn ? 0 : timeout * NS_PER_S, &c);
>>>>>>> c6a1d46a
        if (c == 0) {
            if (have_active == false)
                break;
            continue;
        }
        first_conn = false;

        // do we need to q_accept?
        if (q_is_new_serv_conn(c))
            q_accept(w, 0);

        if (q_is_conn_closed(c)) {
            q_close(c, 0, 0);
            continue;
        }

        // do we need to handle a request?
        struct cb_data d = {.c = c, .w = w, .dir = dir_fd};
        http_parser parser = {.data = &d};

        http_parser_init(&parser, HTTP_REQUEST);
    again:;
        struct w_iov_sq q = w_iov_sq_initializer(q);
        struct q_stream * s = q_read(c, &q, false);

        if (sq_empty(&q)) {
            if (s && q_is_stream_closed(s)) {
                // retrieve the TX'ed request
                q_stream_get_written(s, &q);
#ifndef NDEBUG
                // if we wrote a "benchmark objects", increase logging
                const uint_t len = w_iov_sq_len(&q);
                if (is_bench_obj(len) && --bench_cnt == 0) {
                    util_dlevel = ini_dlevel;
                    warn(NTE, "increasing log level after benchmark object "
                              "transfer");
                }
#endif
                q_free_stream(s);
                q_free(&q);
                goto again;
            }
            continue;
        }

        if (q_is_uni_stream(s)) {
            warn(NTE, "can't serve request on uni stream: %.*s",
                 sq_first(&q)->len, sq_first(&q)->buf);

        } else {
            d.s = s;
            struct w_iov * v = 0;
            sq_foreach (v, &q, next) {
                if (v->len == 0)
                    // skip empty bufs (such as pure FINs)
                    continue;

                const size_t parsed = http_parser_execute(
                    &parser, &settings, (char *)v->buf, v->len);
                if (parsed == v->len)
                    continue;

                warn(ERR, "HTTP parser error: %.*s", (int)(v->len - parsed),
                     &v->buf[parsed]);
                hexdump(v->buf, v->len);
                // XXX the strnlen() test is super-hacky
                if (strnlen((char *)v->buf, v->len) == v->len)
                    send_err(&d, 400);
                else
                    send_err(&d, 505);
                ret = 1;
            }
        }
        q_free(&q);
    }

    q_cleanup(w);
    warn(DBG, "%s exiting", basename(argv[0]));
    return ret;
}<|MERGE_RESOLUTION|>--- conflicted
+++ resolved
@@ -304,11 +304,7 @@
     while (1) {
         struct q_conn * c;
         const bool have_active =
-<<<<<<< HEAD
-            q_ready(first_conn ? 0 : timeout * MS_PER_S, &c);
-=======
             q_ready(w, first_conn ? 0 : timeout * NS_PER_S, &c);
->>>>>>> c6a1d46a
         if (c == 0) {
             if (have_active == false)
                 break;
