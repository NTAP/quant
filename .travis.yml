--- conflicted
+++ resolved
@@ -6,49 +6,6 @@
   - linux
 
 env:
-<<<<<<< HEAD
-=======
-  jobs:
-    - BUILD=Debug    MYCC=gcc-7      MYCXX=g++-7
-    - BUILD=Debug    MYCC=gcc-8      MYCXX=g++-8
-    - BUILD=Debug    MYCC=gcc-9      MYCXX=g++-9
-    - BUILD=Debug    MYCC=clang-5.0  MYCXX=clang++-5.0
-    - BUILD=Debug    MYCC=clang-6.0  MYCXX=clang++-6.0
-    - BUILD=Debug    MYCC=clang-7    MYCXX=clang++-7
-    - BUILD=Debug    MYCC=clang-8    MYCXX=clang++-8
-    - BUILD=Debug    MYCC=clang-9    MYCXX=clang++-9
-
-    - BUILD=Release  MYCC=gcc-9      MYCXX=g++-9
-    - BUILD=Release  MYCC=clang-9    MYCXX=clang++-9
-
-    - BUILD=Debug    MYCC=gcc-9      MYCXX=g++-9          FUZZER=1
-    - BUILD=Release  MYCC=gcc-9      MYCXX=g++-9          FUZZER=1
-    - BUILD=Debug    MYCC=clang-9    MYCXX=clang++-9      FUZZER=1
-    - BUILD=Release  MYCC=clang-9    MYCXX=clang++-9      FUZZER=1
-
-    - BUILD=Debug    MYCC=gcc-9      MYCXX=g++-9          DSTACK=1
-    - BUILD=Release  MYCC=gcc-9      MYCXX=g++-9          DSTACK=1
-    - BUILD=Debug    MYCC=clang-9    MYCXX=clang++-9      DSTACK=1
-    - BUILD=Release  MYCC=clang-9    MYCXX=clang++-9      DSTACK=1
-
-    - BUILD=Debug    MYCC=clang-9    MYCXX=clang++-9  CFLAGS="-DDEBUG_BUFFERS"
-    - BUILD=Debug    MYCC=clang-9    MYCXX=clang++-9  CFLAGS="-DDEBUG_EXTRA"
-    - BUILD=Debug    MYCC=clang-9    MYCXX=clang++-9  CFLAGS="-DDEBUG_STREAMS"
-    - BUILD=Debug    MYCC=clang-9    MYCXX=clang++-9  CFLAGS="-DDEBUG_TIMERS"
-    - BUILD=Debug    MYCC=clang-9    MYCXX=clang++-9  CFLAGS="-DDEBUG_PROT"
-
-    - BUILD=Debug    MYCC=clang-9    MYCXX=clang++-9  CFLAGS="-DMINIMAL_CIPHERS"
-    - BUILD=Debug    MYCC=clang-9    MYCXX=clang++-9  CFLAGS="-DNO_ERR_REASONS"
-    - BUILD=Debug    MYCC=clang-9    MYCXX=clang++-9  CFLAGS="-DNO_MIGRATION"
-    - BUILD=Debug    MYCC=clang-9    MYCXX=clang++-9  CFLAGS="-DNO_OOO_0RTT"
-    - BUILD=Debug    MYCC=clang-9    MYCXX=clang++-9  CFLAGS="-DNO_OOO_DATA"
-    - BUILD=Debug    MYCC=clang-9    MYCXX=clang++-9  CFLAGS="-DNO_QINFO"
-    - BUILD=Debug    MYCC=clang-9    MYCXX=clang++-9  CFLAGS="-DNO_QLOG"
-    - BUILD=Debug    MYCC=clang-9    MYCXX=clang++-9  CFLAGS="-DNO_SERVER"
-    - BUILD=Debug    MYCC=clang-9    MYCXX=clang++-9  CFLAGS="-DNO_SRT_MATCHING"
-    - BUILD=Debug    MYCC=clang-9    MYCXX=clang++-9  CFLAGS="-DNO_TLS_LOG"
-
->>>>>>> 960e6f00
   global:
     - PROJECT=quant
     - secure: "MTff3c4sDIkFqXpYPVjSTc8uJlnfp3OVxcAVTb30yQWqKJ7XWcIEMMPNWPkwxh4UX3mA5rpCMeRyHNzbj+jqPHNKrYr8XxgXHi7zMX92/xrQToZLMFlYEGiae9q7kSwmwPcnDPRibynSoHuULHu+iuAFVe+Sg/NFE/5Ede8fi4lV4j+0pJ/7ruF5zUvcF92drHJL11hxoaQiIlwPto33tsDCAbBPqNpZa1U1Cgs+5WugIgN03Q5Kit8IFO5xZw5PSuVxY/u4E5BzlUU11jFKod7NTuaKTeSt/AJlkgFBbgKdxo7i29ALgWGfS7KZLaoYy3cAMOKwl3K8q71tB1+yl8iH5QF01BmQOzQlX+NZfKCw50HLGLKWBfaPcl2d4mfYkwhys+ocnoISGUF1pqLRiW01sPof7Cy/yHGwlth+Nt9OWC/AUlNv+UZMt9obD5pU6OSJCDrm2K/fQUm+sCpSPrG+565Fcf2Puo2JJvrD9oyYsm2cQ4ztXx9Mc1jHdobkgvOOhCwPiHWPs0DR8lcThznuZ9Y0D29lS+WeC8Bvbe3G4HKndGruAV7X9zDeS9+44H8boXe5o+thFqZVuidRa6FdsWC+t0rH6uc4MBDTSZ42zD6rIRUOpGx6muXdaZFSx2VeTnU6XxNsFfrZRu7aQHmCyTD1NY3gAUv0GcbbT6c="
@@ -58,29 +15,7 @@
 
 addons:
   apt:
-<<<<<<< HEAD
     packages:
-=======
-    update: true
-    sources:
-      - sourceline: 'ppa:ubuntu-toolchain-r/test'
-      # - ubuntu-toolchain-r-test
-      # - llvm-toolchain-bionic-6.0
-      # - llvm-toolchain-bionic-7
-      # - llvm-toolchain-bionic-8
-      # - llvm-toolchain-bionic-9
-    packages:
-      - g++-7
-      - g++-8
-      - g++-9
-      - clang-5.0
-      - clang-6.0
-      - clang-7
-      - clang-8
-      - clang-9
-      # - doxygen
-      # - graphviz
->>>>>>> 960e6f00
       - libhttp-parser-dev
       - libbsd-dev
       - cmake
@@ -94,15 +29,4 @@
     build_command:  make
     branch_pattern: coverity
 
-# before_install:
-#   # manually install latest openssl
-#   - |
-#     travis_retry wget \
-#       -q https://www.openssl.org/source/openssl-1.1.1f.tar.gz
-#     tar xf openssl-1.1.1f.tar.gz
-#     cd openssl-1.1.1f
-#     ./config --openssldir=/usr/local
-#     sudo make -s install > /dev/null
-#     sudo ldconfig /usr/local/lib
-
 script: exit 0