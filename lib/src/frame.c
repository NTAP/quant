--- conflicted
+++ resolved
@@ -1392,13 +1392,7 @@
                            ? DEF_ACK_DEL_EXP
                            : c->tp_out.ack_del_exp;
     const uint_t ack_delay =
-<<<<<<< HEAD
-        (uint_t)(((ev_now() - (ev_tstamp)diet_timestamp(first_rng)) *
-                  US_PER_S)) >>
-        ade;
-=======
-        ((uint_t)(loop_now() - diet_timestamp(first_rng)) / 1000) >> ade;
->>>>>>> c6a1d46a
+        (uint_t)((loop_now() - diet_timestamp(first_rng)) / NS_PER_MS) >> ade;
     encv(pos, end, ack_delay);
     const uint_t ack_rng_cnt = diet_cnt(&pn->recv) - 1;
     encv(pos, end, ack_rng_cnt);
