--- conflicted
+++ resolved
@@ -102,7 +102,16 @@
     s->c = c;
     s->id = id;
     strm_to_state(s, strm_open);
-<<<<<<< HEAD
+
+    if (is_uni(id))
+        c->lg_sid_uni = MAX(id, c->lg_sid_uni);
+    else
+        c->lg_sid_bidi = MAX(id, c->lg_sid_bidi);
+
+    if (unlikely(id < 0)) {
+        c->cstreams[strm_epoch(s)] = s;
+        return s;
+    }
 
     int ret;
 #pragma clang diagnostic push
@@ -111,20 +120,7 @@
     ensure(ret >= 0, "inserted");
     kh_val(c->streams_by_id, k) = s;
 #pragma clang diagnostic pop
-=======
->>>>>>> 0cd0febf
-
-    if (is_uni(id))
-        c->lg_sid_uni = MAX(id, c->lg_sid_uni);
-    else
-        c->lg_sid_bidi = MAX(id, c->lg_sid_bidi);
-
-    if (unlikely(id < 0)) {
-        c->cstreams[strm_epoch(s)] = s;
-        return s;
-    }
-
-    ensure(splay_insert(streams_by_id, &c->streams_by_id, s) == 0, "inserted");
+
     apply_stream_limits(s);
     do_stream_id_fc(c, id);
 
@@ -149,20 +145,15 @@
              cid2str(c->scid));
 #endif
         diet_insert(&c->closed_streams, (uint64_t)s->id, 0);
-        ensure(splay_remove(streams_by_id, &c->streams_by_id, s), "removed");
+#pragma clang diagnostic push
+#pragma clang diagnostic ignored "-Wused-but-marked-unused"
+        const khiter_t k = kh_get(streams, c->streams_by_id, (khint64_t)s->id);
+        ensure(k != kh_end(c->streams_by_id), "found");
+        kh_del(streams, c->streams_by_id, k);
+#pragma clang diagnostic pop
     } else
         s->c->cstreams[strm_epoch(s)] = 0;
 
-<<<<<<< HEAD
-#pragma clang diagnostic push
-#pragma clang diagnostic ignored "-Wused-but-marked-unused"
-    const khiter_t k = kh_get(streams, c->streams_by_id, (khint64_t)s->id);
-    ensure(k != kh_end(c->streams_by_id), "found");
-    kh_del(streams, c->streams_by_id, k);
-#pragma clang diagnostic pop
-
-=======
->>>>>>> 0cd0febf
     while (!splay_empty(&s->in_ooo)) {
         struct pkt_meta * const p = splay_min(ooo_by_off, &s->in_ooo);
         // warn(ERR, "idx %u", pm_idx(p));
