// SPDX-License-Identifier: BSD-2-Clause
//
// Copyright (c) 2016-2019, NetApp, Inc.
// All rights reserved.
//
// Redistribution and use in source and binary forms, with or without
// modification, are permitted provided that the following conditions are met:
//
// 1. Redistributions of source code must retain the above copyright notice,
//    this list of conditions and the following disclaimer.
//
// 2. Redistributions in binary form must reproduce the above copyright notice,
//    this list of conditions and the following disclaimer in the documentation
//    and/or other materials provided with the distribution.
//
// THIS SOFTWARE IS PROVIDED BY THE COPYRIGHT HOLDERS AND CONTRIBUTORS "AS IS"
// AND ANY EXPRESS OR IMPLIED WARRANTIES, INCLUDING, BUT NOT LIMITED TO, THE
// IMPLIED WARRANTIES OF MERCHANTABILITY AND FITNESS FOR A PARTICULAR PURPOSE
// ARE DISCLAIMED. IN NO EVENT SHALL THE COPYRIGHT HOLDER OR CONTRIBUTORS BE
// LIABLE FOR ANY DIRECT, INDIRECT, INCIDENTAL, SPECIAL, EXEMPLARY, OR
// CONSEQUENTIAL DAMAGES (INCLUDING, BUT NOT LIMITED TO, PROCUREMENT OF
// SUBSTITUTE GOODS OR SERVICES; LOSS OF USE, DATA, OR PROFITS; OR BUSINESS
// INTERRUPTION) HOWEVER CAUSED AND ON ANY THEORY OF LIABILITY, WHETHER IN
// CONTRACT, STRICT LIABILITY, OR TORT (INCLUDING NEGLIGENCE OR OTHERWISE)
// ARISING IN ANY WAY OUT OF THE USE OF THIS SOFTWARE, EVEN IF ADVISED OF THE
// POSSIBILITY OF SUCH DAMAGE.

#include <inttypes.h>
#include <netdb.h>
#include <stdbool.h>
#include <stdint.h>
#include <stdio.h>
#include <stdlib.h>
#include <string.h>
#include <sys/param.h>
#include <sys/socket.h>

#ifndef NO_ERR_REASONS
#include <stdarg.h>
#endif

#ifndef PARTICLE
#include <netinet/in.h>
#include <netinet/ip.h>
#endif

// IWYU pragma: no_include <picotls/../picotls.h>

#include <picotls.h> // IWYU pragma: keep
#include <quant/quant.h>
#include <timeout.h>

#include "bitset.h"
#include "conn.h"
#include "diet.h"
#include "frame.h"
#include "loop.h"
#include "marshall.h"
#include "pkt.h"
#include "pn.h"
#include "qlog.h"
#include "quic.h"
#include "recovery.h"
#include "stream.h"
#include "tls.h"


#undef CONN_STATE
#define CONN_STATE(k, v) [v] = #k

const char * const conn_state_str[] = {CONN_STATES};

struct q_conn_sl c_ready = sl_head_initializer(c_ready);

khash_t(conns_by_ipnp) conns_by_ipnp = {0};
khash_t(conns_by_id) conns_by_id = {0};
khash_t(conns_by_srt) conns_by_srt = {0};


static inline __attribute__((const)) bool is_vneg_vers(const uint32_t vers)
{
    return (vers & 0x0f0f0f0f) == 0x0a0a0a0a;
}


static inline __attribute__((const)) bool is_draft_vers(const uint32_t vers)
{
    return (vers & 0xff000000) == 0xff000000;
}


static inline int __attribute__((nonnull))
sockaddr_cmp(const struct sockaddr * const a, const struct sockaddr * const b)
{
    int diff = (a->sa_family > b->sa_family) - (a->sa_family < b->sa_family);
    if (diff)
        return diff;

    switch (a->sa_family) {
    case AF_INET:;
        const struct sockaddr_in * const a4 =
            (const struct sockaddr_in *)(const void *)a;
        const struct sockaddr_in * const b4 =
            (const struct sockaddr_in *)(const void *)b;
        diff = (a4->sin_port > b4->sin_port) - (a4->sin_port < b4->sin_port);
        if (diff)
            return diff;
        return (a4->sin_addr.s_addr > b4->sin_addr.s_addr) -
               (a4->sin_addr.s_addr < b4->sin_addr.s_addr);
    default:
#ifndef FUZZING
        die("unsupported address family");
#ifdef PARTICLE
        return 0; // old gcc doesn't seem to understand "noreturn" attribute
#endif
#else
        return memcmp(a->sa_data, b->sa_data, sizeof(a->sa_data));
#endif
    }
}

#ifndef NO_MIGRATION
SPLAY_GENERATE(cids_by_seq, cid, node_seq, cids_by_seq_cmp)
#endif


static bool __attribute__((const)) vers_supported(const uint32_t v)
{
    if (is_vneg_vers(v))
        return false;

    for (uint8_t i = 0; i < ok_vers_len; i++)
        if (v == ok_vers[i])
            return true;

    // we're out of matching candidates
    warn(INF, "no vers in common");
    return false;
}


static uint32_t __attribute__((nonnull))
clnt_vneg(const uint8_t * const pos, const uint8_t * const end)
{
    for (uint8_t i = 0; i < ok_vers_len; i++) {
        if (is_vneg_vers(ok_vers[i]))
            continue;

        const uint8_t * p = pos;
        while (p + sizeof(ok_vers[0]) <= end) {
            uint32_t vers = 0;
            dec4(&vers, &p, end);
            if (is_vneg_vers(vers))
                continue;
#ifdef DEBUG_EXTRA
            warn(DBG,
                 "serv prio %ld = 0x%0" PRIx32 "; our prio %u = 0x%0" PRIx32,
                 (unsigned long)(p - pos) / sizeof(vers), vers, i, ok_vers[i]);
#endif
            if (ok_vers[i] == vers)
                return vers;
        }
    }

    // we're out of matching candidates
    warn(INF, "no vers in common with serv");
    return 0;
}


#ifndef NO_OOO_0RTT
struct ooo_0rtt_by_cid ooo_0rtt_by_cid = splay_initializer(&ooo_0rtt_by_cid);

SPLAY_GENERATE(ooo_0rtt_by_cid, ooo_0rtt, node, ooo_0rtt_by_cid_cmp)
#endif


static inline epoch_t __attribute__((nonnull))
epoch_in(const struct q_conn * const c)
{
    const size_t epoch = ptls_get_read_epoch(c->tls.t);
    ensure(epoch <= ep_data, "unhandled epoch %lu", (unsigned long)epoch);
    return (epoch_t)epoch;
}


static struct q_conn * __attribute__((nonnull))
get_conn_by_ipnp(const struct sockaddr * const src,
                 const struct sockaddr * const dst)
{
    const khiter_t k = kh_get(conns_by_ipnp, &conns_by_ipnp,
                              (khint64_t)conns_by_ipnp_key(src, dst));
    if (unlikely(k == kh_end(&conns_by_ipnp)))
        return 0;
    return kh_val(&conns_by_ipnp, k);
}


static struct q_conn * __attribute__((nonnull))
get_conn_by_cid(struct cid * const scid)
{
    const khiter_t k = kh_get(conns_by_id, &conns_by_id, scid);
    if (unlikely(k == kh_end(&conns_by_id)))
        return 0;
    return kh_val(&conns_by_id, k);
}


struct q_conn * get_conn_by_srt(uint8_t * const srt)
{
    const khiter_t k = kh_get(conns_by_srt, &conns_by_srt, srt);
    if (unlikely(k == kh_end(&conns_by_srt)))
        return 0;
    return kh_val(&conns_by_srt, k);
}


#ifndef NO_MIGRATION
static inline void __attribute__((nonnull))
cids_by_id_ins(khash_t(cids_by_id) * const cbi, struct cid * const id)
{
    int ret;
    const khiter_t k = kh_put(cids_by_id, cbi, id, &ret);
    ensure(ret >= 1, "inserted returned %d", ret);
    kh_val(cbi, k) = id;
}


static inline void __attribute__((nonnull))
cids_by_id_del(khash_t(cids_by_id) * const cbi, struct cid * const id)
{
    const khiter_t k = kh_get(cids_by_id, cbi, id);
    ensure(k != kh_end(cbi), "found");
    kh_del(cids_by_id, cbi, k);
}


static struct cid * __attribute__((nonnull))
get_cid_by_id(const khash_t(cids_by_id) * const cbi, struct cid * const id)
{
    const khiter_t k = kh_get(cids_by_id, cbi, id);
    if (unlikely(k == kh_end(cbi)))
        return 0;
    return kh_val(cbi, k);
}


void use_next_dcid(struct q_conn * const c)
{
    struct cid * const dcid =
        splay_next(cids_by_seq, &c->dcids_by_seq, c->dcid);
    ensure(dcid, "can't switch from dcid %" PRIu, c->dcid->seq);

    warn(NTE, "migration to dcid %s for %s conn (was %s)", cid2str(dcid),
         conn_type(c), cid2str(c->dcid));

    if (c->spin_enabled)
        c->spin = 0; // need to reset spin value
    c->tx_retire_cid = c->dcid->retired = true;
    c->dcid = dcid;
}
#endif


#if (!defined(NDEBUG) || defined(NDEBUG_WITH_DLOG))
static void __attribute__((nonnull)) log_sent_pkts(struct q_conn * const c)
{
    for (pn_t t = pn_init; t <= pn_data; t++) {
        struct pn_space * const pn = &c->pns[t];
        if (pn->abandoned)
            continue;

        struct diet unacked = diet_initializer(unacked);
        struct pkt_meta * m;
        kh_foreach_value(&pn->sent_pkts, m,
                         diet_insert(&unacked, m->hdr.nr, 0));

        char buf[512];
        int pos = 0;
        struct ival * i = 0;
        diet_foreach (i, diet, &unacked) {
            if ((size_t)pos >= sizeof(buf)) {
                buf[sizeof(buf) - 2] = buf[sizeof(buf) - 3] =
                    buf[sizeof(buf) - 4] = '.';
                buf[sizeof(buf) - 1] = 0;
                break;
            }

            if (i->lo == i->hi)
                pos += snprintf(&buf[pos], sizeof(buf) - (size_t)pos,
                                FMT_PNR_OUT "%s", i->lo,
                                splay_next(diet, &unacked, i) ? ", " : "");
            else
                pos += snprintf(&buf[pos], sizeof(buf) - (size_t)pos,
                                FMT_PNR_OUT ".." FMT_PNR_OUT "%s", i->lo, i->hi,
                                splay_next(diet, &unacked, i) ? ", " : "");
        }
        diet_free(&unacked);

        if (pos)
            warn(INF, "%s %s unacked: %s", conn_type(c), pn_type_str(t), buf);
    }
}
#else
#define log_sent_pkts(...)
#endif


static void __attribute__((nonnull))
rtx_pkt(struct w_iov * const v, struct pkt_meta * const m)
{
    struct q_conn * const c = m->pn->c;
    c->i.pkts_out_rtx++;

    if (m->lost)
        // we don't need to do the steps below if the pkt is lost already
        return;

    // on RTX, remember orig pkt meta data
    const uint16_t data_start = m->strm_data_pos;
    struct pkt_meta * m_orig;
    struct w_iov * const v_orig = alloc_iov(c->w, 0, data_start, &m_orig);
    pm_cpy(m_orig, m, true);
    memcpy(v_orig->buf - data_start, v->buf - data_start, data_start);
    m_orig->has_rtx = true;
    sl_insert_head(&m->rtx, m_orig, rtx_next);
    sl_insert_head(&m_orig->rtx, m, rtx_next);
    pm_by_nr_del(&m->pn->sent_pkts, m);
    // we reinsert m with its new pkt nr in on_pkt_sent()
    pm_by_nr_ins(&m_orig->pn->sent_pkts, m_orig);
}


static void __attribute__((nonnull))
tx_vneg_resp(const struct w_sock * const ws,
             const struct w_iov * const v,
             struct pkt_meta * const m)
{
    struct pkt_meta * mx;
    struct w_iov * const xv = alloc_iov(ws->w, 0, 0, &mx);

    struct w_iov_sq q = w_iov_sq_initializer(q);
    sq_insert_head(&q, xv, next);

    warn(INF, "sending vneg serv response");
    mx->hdr.flags = HEAD_FORM | (uint8_t)w_rand_uniform32(UINT8_MAX);

    uint8_t * pos = xv->buf;
    const uint8_t * end = xv->buf + xv->len;
    enc1(&pos, end, mx->hdr.flags);
    enc4(&pos, end, mx->hdr.vers);
    enc_lh_cids(&pos, end, mx, &m->hdr.scid, &m->hdr.dcid);

    for (uint8_t j = 0; j < ok_vers_len; j++)
        if (!is_vneg_vers(ok_vers[j]))
            enc4(&pos, end, ok_vers[j]);

    mx->udp_len = xv->len = (uint16_t)(pos - xv->buf);
    xv->addr = v->addr;
    xv->flags = v->flags;
    log_pkt("TX", xv, (struct sockaddr *)&xv->addr, 0, 0, 0);
    qlog_transport(pkt_tx, "DEFAULT", xv, mx);

#ifndef FUZZING
    w_tx(ws, &q);
    while (w_tx_pending(&q))
        w_nic_tx(ws->w);
#endif

    q_free(&q);
}


static void __attribute__((nonnull)) do_tx(struct q_conn * const c)
{
    // do it here instead of in on_pkt_sent()
    set_ld_timer(c);
    log_cc(c);

    c->needs_tx = false;

    if (unlikely(sq_empty(&c->txq)))
        return;

    c->i.pkts_out += sq_len(&c->txq);

    if (sq_len(&c->txq) > 1 && unlikely(is_lh(*sq_first(&c->txq)->buf)))
        coalesce(&c->txq);
#ifndef FUZZING
    // transmit encrypted/protected packets
    w_tx(c->sock, &c->txq);
    do
        w_nic_tx(c->w);
    while (w_tx_pending(&c->txq));
#endif

#if defined(DEBUG_BUFFERS) && (!defined(NDEBUG) || defined(NDEBUG_WITH_DLOG))
    const uint_t avail = sq_len(&c->w->iov);
    const uint_t sql = sq_len(&c->txq);
#endif

    // txq was allocated straight from warpcore, no metadata needs to be freed
    w_free(&c->txq);

#ifdef DEBUG_BUFFERS
    warn(DBG, "w_free %" PRIu " (avail %" PRIu "->%" PRIu ")", sql, avail,
         sq_len(&c->w->iov));
#endif

    log_sent_pkts(c);
}


static void __attribute__((nonnull))
restart_key_flip_alarm(struct q_conn * const c)
{
    const timeout_t t = c->tls_key_update_frequency * NS_PER_S;

#ifdef DEBUG_TIMERS
    warn(DBG, "next key flip alarm in %f sec", t / (double)NS_PER_S);
#endif

    timeouts_add(c->w->data, &c->key_flip_alarm, t);
}


void do_conn_fc(struct q_conn * const c, const uint16_t len)
{
    if (unlikely(c->state == conn_clsg || c->state == conn_drng))
        return;

    if (len && c->out_data_str + len + MAX_PKT_LEN > c->tp_out.max_data)
        c->blocked = true;

    // check if we need to do connection-level flow control
    if (c->in_data_str * 2 > c->tp_in.max_data) {
        c->tx_max_data = true;
        c->tp_in.max_data *= 2;
    }
}


static void __attribute__((nonnull)) do_conn_mgmt(struct q_conn * const c)
{
    if (c->state == conn_clsg || c->state == conn_drng)
        return;

    // do we need to make more stream IDs available?
    if (likely(c->state == conn_estb)) {
        do_stream_id_fc(c, c->cnt_uni, false, true);
        do_stream_id_fc(c, c->cnt_bidi, true, true);
    }

#ifndef NO_MIGRATION
    if (likely(c->tp_out.disable_migration == false) &&
        unlikely(c->do_migration == true) && c->scid) {
        if (splay_count(&c->scids_by_seq) >= 2) {
            // the peer has a CID for us that they can switch to
            const struct cid * const dcid =
                splay_max(cids_by_seq, &c->dcids_by_seq);
            // if higher-numbered destination CIDs are available, switch to next
            if (dcid && dcid->seq > c->dcid->seq) {
                use_next_dcid(c);
                // don't migrate again for a while
                c->do_migration = false;
                restart_key_flip_alarm(c);
            }
        }
        // send new CIDs if the peer doesn't have sufficient remaining
        c->tx_ncid = needs_more_ncids(c);
    }
#endif
}


static bool __attribute__((nonnull)) tx_stream(struct q_stream * const s)
{
    struct q_conn * const c = s->c;

    const bool has_data = (sq_len(&s->out) && out_fully_acked(s) == false);

#ifdef DEBUG_STREAMS
    warn(ERR,
         "%s strm id=" FMT_SID ", cnt=%" PRIu
         ", has_data=%u, needs_ctrl=%u, blocked=%u, lost_cnt=%" PRIu
         ", fully_acked=%u, "
         "limit=%" PRIu32,
         conn_type(c), s->id, sq_len(&s->out), has_data, needs_ctrl(s),
         s->blocked, s->lost_cnt, out_fully_acked(s), c->tx_limit);
#endif

    // check if we should skip TX on this stream
    if (has_data == false || (s->blocked && s->lost_cnt == 0) ||
        // unless for 0-RTT, is this a regular stream during conn open?
        unlikely(c->try_0rtt == false && s->id >= 0 && c->state != conn_estb)) {
#ifdef DEBUG_STREAMS
        warn(ERR, "skip " FMT_SID, s->id);
#endif
        return true;
    }

#ifdef DEBUG_STREAMS
    warn(INF, "TX on %s conn %s strm " FMT_SID " w/%" PRIu " pkt%s in queue ",
         conn_type(c), cid2str(c->scid), s->id, sq_len(&s->out),
         plural(sq_len(&s->out)));
#endif

    uint32_t encoded = 0;
    struct w_iov * v = s->out_una;
    sq_foreach_from (v, &s->out, next) {
        struct pkt_meta * const m = &meta(v);
        if (unlikely(has_wnd(c, v->len) == false && c->tx_limit == 0)) {
            c->no_wnd = true;
            break;
        }

        if (unlikely(m->acked)) {
#ifdef DEBUG_EXTRA
            warn(INF, "skip ACK'ed pkt " FMT_PNR_OUT, m->hdr.nr);
#endif
            continue;
        }

        if (c->tx_limit == 0 && m->txed && m->lost == false) {
#ifdef DEBUG_EXTRA
            warn(INF, "skip non-lost TX'ed pkt " FMT_PNR_OUT, m->hdr.nr);
#endif
            continue;
        }

        if (likely(c->state == conn_estb && s->id >= 0)) {
            do_stream_fc(s, v->len);
            do_conn_fc(c, v->len);
        }

        const bool do_rtx = m->lost || (c->tx_limit && m->txed);
        if (unlikely(do_rtx))
            rtx_pkt(v, m);

        if (unlikely(enc_pkt(s, do_rtx, true, c->tx_limit > 0, v, m) == false))
            continue;
        encoded++;

        if (unlikely(s->blocked || c->blocked))
            break;

        if (unlikely(c->tx_limit && encoded == c->tx_limit)) {
#ifdef DEBUG_STREAMS
            warn(INF, "tx limit %" PRIu32 " reached", c->tx_limit);
#endif
            break;
        }
    }

    return (unlikely(c->tx_limit) && encoded == c->tx_limit) ||
           c->no_wnd == false;
}


static bool __attribute__((nonnull))
tx_ack(struct q_conn * const c, const epoch_t e, const bool tx_ack_eliciting)
{
    do_conn_mgmt(c);
    if (unlikely(c->cstrms[e] == 0))
        return false;

    struct pkt_meta * m;
    struct w_iov * const v = alloc_iov(c->w, 0, 0, &m);
    return enc_pkt(c->cstrms[e], false, false, tx_ack_eliciting, v, m);
}


void tx(struct q_conn * const c)
{
    timeouts_del(c->w->data, &c->tx_w);

    if (unlikely(c->state == conn_drng))
        return;

    if (unlikely(c->state == conn_qlse)) {
        enter_closing(c);
        tx_ack(c, ep_data, false);
        goto done;
    }

    if (unlikely(c->tx_rtry)) {
        tx_ack(c, ep_init, false);
        goto done;
    }

    if (unlikely(c->state == conn_opng) && c->is_clnt && c->try_0rtt &&
        c->pns[pn_data].data.out_0rtt.aead == 0)
        // if we have no 0-rtt keys here, the ticket didn't have any - disable
        c->try_0rtt = false;

    if (unlikely(c->blocked))
        goto done;

    do_conn_mgmt(c);

    if (likely(c->state != conn_clsg))
        for (epoch_t e = ep_init; e <= ep_data; e++) {
            if (c->cstrms[e] == 0)
                continue;
            if (tx_stream(c->cstrms[e]) == false)
                goto done;
        }

    struct q_stream * s;
    kh_foreach_value(&c->strms_by_id, s, {
        if (tx_stream(s) == false)
            break;
    });

done:;
    // make sure we sent enough packets when we have a TX limit
    uint_t sent = sq_len(&c->txq);
    while ((unlikely(c->tx_limit) && sent < c->tx_limit) ||
           (c->needs_tx && sent == 0)) {
        if (likely(tx_ack(c, ep_data, c->tx_limit && sent < c->tx_limit)))
            sent++;
        else {
            warn(WRN, "no ACK sent");
            break;
        }
    }
    if (likely(sent))
        do_tx(c);
}


void conns_by_srt_ins(struct q_conn * const c, uint8_t * const srt)
{
    int ret;
    const khiter_t k = kh_put(conns_by_srt, &conns_by_srt, srt, &ret);
    if (unlikely(ret == 0)) {
        if (kh_val(&conns_by_srt, k) != c)
            die("srt %s already in use by different conn %s",
                hex2str(srt, SRT_LEN, SRT_LEN),
                cid2str(kh_val(&conns_by_srt, k)->scid));
        else {
            warn(WRN, "srt %s already used for conn",
                 hex2str(srt, SRT_LEN, SRT_LEN));
            return;
        }
    }
    kh_val(&conns_by_srt, k) = c;
}


static inline void __attribute__((nonnull))
conns_by_srt_del(uint8_t * const srt)
{
    const khiter_t k = kh_get(conns_by_srt, &conns_by_srt, srt);
    if (likely(k != kh_end(&conns_by_srt)))
        // if peer is reusing SRTs w/different CIDs, it may already be deleted
        kh_del(conns_by_srt, &conns_by_srt, k);
}


static inline void __attribute__((nonnull))
conns_by_id_ins(struct q_conn * const c, struct cid * const id)
{
    int ret;
    const khiter_t k = kh_put(conns_by_id, &conns_by_id, id, &ret);
    ensure(ret >= 1, "inserted returned %d", ret);
    kh_val(&conns_by_id, k) = c;
}


static inline void __attribute__((nonnull))
conns_by_id_del(struct cid * const id)
{
    const khiter_t k = kh_get(conns_by_id, &conns_by_id, id);
    ensure(k != kh_end(&conns_by_id), "found");
    kh_del(conns_by_id, &conns_by_id, k);
}


static void __attribute__((nonnull)) update_act_scid(struct q_conn * const c)
{
    // server picks a new random cid
    struct cid nscid = {.len = SCID_LEN_SERV, .has_srt = true};
    rand_bytes(nscid.id, sizeof(nscid.id) + sizeof(nscid.srt));
    cid_cpy(&c->odcid, c->scid);
    warn(NTE, "hshk switch to scid %s for %s %s conn (was %s)", cid2str(&nscid),
         conn_state_str[c->state], conn_type(c), cid2str(c->scid));
    conns_by_id_del(c->scid);
#ifndef NO_MIGRATION
    cids_by_id_del(&c->scids_by_id, c->scid);
#endif
    cid_cpy(c->scid, &nscid);
#ifndef NO_MIGRATION
    cids_by_id_ins(&c->scids_by_id, c->scid);
#endif
    conns_by_id_ins(c, c->scid);

    // we need to keep accepting the client-chosen odcid for 0-RTT pkts
#ifndef NO_MIGRATION
    cids_by_id_ins(&c->scids_by_id, &c->odcid);
#endif
    conns_by_id_ins(c, &c->odcid);
}


void add_scid(struct q_conn * const c, struct cid * const id)
{
    struct cid * const scid = calloc(1, sizeof(*scid));
    ensure(scid, "could not calloc");
    cid_cpy(scid, id);
#ifndef NO_MIGRATION
    ensure(splay_insert(cids_by_seq, &c->scids_by_seq, scid) == 0, "inserted");
    cids_by_id_ins(&c->scids_by_id, scid);
#endif
    if (c->scid == 0)
        c->scid = scid;
    conns_by_id_ins(c, scid);
}


void add_dcid(struct q_conn * const c, const struct cid * const id)
{
    struct cid * dcid =
#ifndef NO_MIGRATION
        splay_find(cids_by_seq, &c->dcids_by_seq, id);
#else
        c->dcid;
#endif
    if (dcid == 0) {
        dcid = calloc(1, sizeof(*dcid));
        ensure(dcid, "could not calloc");
        if (c->dcid == 0)
            c->dcid = dcid;
    } else {
        warn(NTE, "hshk switch to dcid %s for %s conn (was %s)", cid2str(id),
             conn_type(c), cid2str(c->dcid));
#ifndef NO_MIGRATION
        ensure(splay_remove(cids_by_seq, &c->dcids_by_seq, dcid), "removed");
#endif
        if (dcid->has_srt)
            conns_by_srt_del(dcid->srt);
    }
    cid_cpy(dcid, id);
    if (id->has_srt)
        conns_by_srt_ins(c, dcid->srt);
#ifndef NO_MIGRATION
    ensure(splay_insert(cids_by_seq, &c->dcids_by_seq, dcid) == 0, "inserted");
#endif
}


static void __attribute__((nonnull))
rx_crypto(struct q_conn * const c, const struct pkt_meta * const m_cur)
{
    struct q_stream * const s = c->cstrms[epoch_in(c)];
    while (!sq_empty(&s->in)) {
        // take the data out of the crypto stream
        struct w_iov * const v = sq_first(&s->in);
        sq_remove_head(&s->in, next);

        // ooo crypto pkts have stream cleared by dec_stream_or_crypto_frame()
        struct pkt_meta * const m = &meta(v);
        const bool free_ooo = m->strm == 0;
        // mark this (potential in-order) pkt for freeing in rx_pkts()
        m->strm = 0;

        const int ret = tls_io(s, v);
        if (free_ooo && m != m_cur)
            free_iov(v, m);
        if (ret)
            continue;

        if (c->state == conn_idle || c->state == conn_opng) {
            conn_to_state(c, conn_estb);
            if (c->is_clnt)
                maybe_api_return(q_connect, c, 0);
            else {
                // TODO: find a better way to send NEW_TOKEN
                make_rtry_tok(c);
                if (c->needs_accept == false) {
                    sl_insert_head(&accept_queue, c, node_aq);
                    c->needs_accept = true;
                }
                maybe_api_return(q_accept, 0, 0);
            }
        }
    }
}


static void __attribute__((nonnull)) free_cids(struct q_conn * const c)
{
    if (c->is_clnt == false && c->odcid.len) {
        // TODO: we should stop accepting pkts on the client odcid earlier
#ifndef NO_MIGRATION
        cids_by_id_del(&c->scids_by_id, &c->odcid);
#endif
        conns_by_id_del(&c->odcid);
    }

    if (c->scid == 0)
        conns_by_ipnp_del(c);
#ifndef NO_MIGRATION
    while (!splay_empty(&c->scids_by_seq)) {
        struct cid * const id = splay_min(cids_by_seq, &c->scids_by_seq);
        free_scid(c, id);
    }

    while (!splay_empty(&c->dcids_by_seq)) {
        struct cid * const id = splay_min(cids_by_seq, &c->dcids_by_seq);
        free_dcid(c, id);
    }
#else
    if (c->scid)
        free_scid(c, c->scid);
    if (c->dcid)
        free_dcid(c, c->dcid);
#endif

    c->scid = c->dcid = 0;
}


static void __attribute__((nonnull(1))) new_cids(struct q_conn * const c,
                                                 const bool zero_len_scid,
                                                 const struct cid * const dcid,
                                                 const struct cid * const scid)
{
    // init dcid
    if (c->is_clnt) {
        struct cid ndcid = {.len =
                                8 + (uint8_t)w_rand_uniform32(CID_LEN_MAX - 7)};
        rand_bytes(ndcid.id, sizeof(ndcid.id) + sizeof(ndcid.srt));
        cid_cpy(&c->odcid, &ndcid);
        add_dcid(c, &ndcid);
    } else if (dcid)
        add_dcid(c, dcid);

    // init scid and add connection to global data structures
    struct cid nscid = {0};
    if (c->is_clnt) {
        nscid.len = zero_len_scid ? 0 : SCID_LEN_CLNT;
        if (nscid.len)
            rand_bytes(nscid.id, sizeof(nscid.id) + sizeof(nscid.srt));
    } else if (scid) {
        cid_cpy(&nscid, scid);
        if (nscid.has_srt == false) {
            rand_bytes(nscid.srt, sizeof(nscid.srt));
            nscid.has_srt = true;
        }
    }
    if (nscid.len)
        add_scid(c, &nscid);
    else if (c->scid == 0)
        conns_by_ipnp_ins(c);
}


static void __attribute__((nonnull))
vneg_or_rtry_resp(struct q_conn * const c, const bool is_vneg)
{
    // reset FC state
    c->in_data_str = c->out_data_str = 0;

    for (epoch_t e = ep_init; e <= ep_data; e++)
        if (c->cstrms[e])
            reset_stream(c->cstrms[e], true);

    struct q_stream * s;
    kh_foreach_value(&c->strms_by_id, s, reset_stream(s, false));

    // reset packet number spaces
    for (pn_t t = pn_init; t <= pn_data; t++)
        reset_pn(&c->pns[t]);

    if (is_vneg) {
        // reset CIDs
        const bool zero_len_scid = c->scid == 0;
        free_cids(c); // this zeros c->scid
        new_cids(c, zero_len_scid, 0, 0);
    }

    // reset CC state
    init_rec(c);

    // reset TLS state and create new CH
    const bool should_try_0rtt = c->try_0rtt;
    init_tls(c, (char *)c->tls.alpn.base);
    c->try_0rtt = should_try_0rtt;
    tls_io(c->cstrms[ep_init], 0);
}


#if !defined(NDEBUG) || defined(NDEBUG_WITH_DLOG)
static bool __attribute__((const))
pkt_ok_for_epoch(const uint8_t flags, const epoch_t epoch)
{
    switch (epoch) {
    case ep_init:
        return pkt_type(flags) == LH_INIT || pkt_type(flags) == LH_RTRY;
    case ep_0rtt:
    case ep_hshk:
        return is_lh(flags);
    case ep_data:
        return true;
    }
#ifdef PARTICLE
    return false; // old gcc doesn't seem to understand "noreturn" attribute
#endif
}
#endif


static bool __attribute__((nonnull)) rx_pkt(const struct w_sock * const ws,
                                            struct w_iov * v,
                                            struct pkt_meta * m,
                                            struct w_iov_sq * const x
#ifdef NO_OOO_0RTT
                                            __attribute__((unused))
#endif
                                            ,
                                            const struct cid * const odcid
#if defined(NDEBUG) && !defined(NDEBUG_WITH_DLOG)
                                            __attribute__((unused))
#endif
                                            ,
                                            const uint8_t * const tok,
                                            const uint16_t tok_len)
{
    struct q_conn * const c = m->pn->c;
    bool ok = false;

    log_pkt("RX", v, (struct sockaddr *)&v->addr, odcid, tok, tok_len);
    c->in_data += m->udp_len;

    switch (c->state) {
    case conn_idle:
        // this is a new connection
        c->vers = m->hdr.vers;

        // TODO: remove this interop hack eventually
        if (bswap16(get_sport(ws)) == 4434) {
            if (m->hdr.type == LH_INIT && tok_len) {
                if (verify_rtry_tok(c, tok, tok_len) == false) {
                    warn(ERR, "retry token verification failed");
                    enter_closing(c);
                    goto done;
                }
            } else {
                if (c->tx_rtry) {
                    warn(DBG, "already tx'ing retry, ignoring");
                    goto done;
                }
                warn(INF, "sending retry");
                // send a RETRY
                make_rtry_tok(c);
                ok = true;
                c->needs_tx = c->tx_rtry = true;
                update_act_scid(c);
                goto done;
            }
        }

#ifdef DEBUG_EXTRA
        warn(INF, "supporting clnt-requested vers 0x%0" PRIx32, c->vers);
#endif
        if (dec_frames(c, &v, &m) == false)
            goto done;

        // if the CH doesn't include any crypto frames, bail
        if (has_frm(m->frms, FRM_CRY) == false) {
            warn(ERR, "initial pkt w/o crypto frames");
            enter_closing(c);
            goto done;
        }

        init_tp(c);

#ifndef NO_OOO_0RTT
        // check if any reordered 0-RTT packets are cached for this CID
        const struct ooo_0rtt which = {.cid = m->hdr.dcid};
        struct ooo_0rtt * const zo =
            splay_find(ooo_0rtt_by_cid, &ooo_0rtt_by_cid, &which);
        if (zo) {
            warn(INF, "have reordered 0-RTT pkt for %s conn %s", conn_type(c),
                 cid2str(c->scid));
            ensure(splay_remove(ooo_0rtt_by_cid, &ooo_0rtt_by_cid, zo),
                   "removed");
            sq_insert_head(x, zo->v, next);
            free(zo);
        }
#endif
        conn_to_state(c, conn_opng);

        // server limits response to 3x incoming pkt
        c->path_val_win = 3 * m->udp_len;

        // server picks a new random cid
        update_act_scid(c);

        ok = true;
        break;

    case conn_opng:
        // this state is currently only in effect on the client

        if (m->hdr.vers == 0) {
            // this is a vneg pkt
            m->hdr.nr = UINT_T_MAX;
            if (c->vers != ok_vers[0]) {
                // we must have already reacted to a prior vneg pkt
                warn(INF, "ignoring spurious vneg response");
                goto done;
            }

            // check that the rx'ed CIDs match our tx'ed CIDs
            const bool rx_scid_ok = !cid_cmp(&m->hdr.scid, c->dcid);
            const bool rxed_dcid_ok =
                m->hdr.dcid.len == 0 || !cid_cmp(&m->hdr.dcid, c->scid);
            if (rx_scid_ok == false || rxed_dcid_ok == false) {
                warn(INF, "vneg %ccid mismatch: rx %s != %s",
                     rx_scid_ok ? 'd' : 's',
                     cid2str(rx_scid_ok ? &m->hdr.dcid : &m->hdr.scid),
                     cid2str(rx_scid_ok ? c->scid : c->dcid));
                enter_closing(c);
                goto done;
            }

            // only do vneg for draft and vneg versions
            if (is_vneg_vers(c->vers) == false &&
                is_draft_vers(c->vers) == false) {
                err_close(c, ERR_PROTOCOL_VIOLATION, 0,
                          "must not vneg for tx vers 0x%0" PRIx32, c->vers);
                goto done;
            }

            // handle an incoming vneg packet
            const uint32_t try_vers =
                clnt_vneg(v->buf + m->hdr.hdr_len, v->buf + v->len);
            if (try_vers == 0) {
                // no version in common with serv
                enter_closing(c);
                goto done;
            }

            vneg_or_rtry_resp(c, true);
            c->vers = try_vers;
            warn(INF,
                 "serv didn't like vers 0x%0" PRIx32
                 ", retrying with 0x%0" PRIx32 "",
                 c->vers_initial, c->vers);
            ok = true;
            goto done;
        }

        if (unlikely(m->hdr.vers != c->vers)) {
            warn(ERR,
                 "serv response w/vers 0x%0" PRIx32 " to CI w/vers 0x%0" PRIx32
                 ", ignoring",
                 m->hdr.vers, c->vers);
            goto done;
        }

        if (m->hdr.type == LH_RTRY) {
            m->hdr.nr = UINT_T_MAX;
            if (c->tok_len) {
                // we already had an earlier RETRY on this connection
                warn(INF, "already handled a retry, ignoring");
                goto done;
            }

            // handle an incoming retry packet
            c->tok_len = tok_len;
            memcpy(c->tok, tok, c->tok_len);
            vneg_or_rtry_resp(c, false);
            warn(INF, "handling serv retry w/tok %s",
                 hex2str(c->tok, c->tok_len, MAX_TOK_LEN));
            ok = true;
            goto done;
        }

        // server accepted version -
        // if we get here, this should be a regular server-hello
        ok = dec_frames(c, &v, &m);
        break;

    case conn_estb:
    case conn_qlse:
    case conn_clsg:
    case conn_drng:
        if (is_lh(m->hdr.flags) && m->hdr.vers == 0) {
            // we shouldn't get another vneg packet here, ignore
            warn(NTE, "ignoring spurious vneg response");
            goto done;
        }

        // ignore 0-RTT packets if we're not doing 0-RTT
        if (c->did_0rtt == false && m->hdr.type == LH_0RTT) {
            warn(NTE, "ignoring 0-RTT pkt");
            goto done;
        }

        if (dec_frames(c, &v, &m) == false)
            goto done;

        ok = true;
        break;

    case conn_clsd:
        warn(NTE, "ignoring pkt for closed %s conn", conn_type(c));
        break;
    }

done:
    if (unlikely(ok == false))
        return false;

    if (likely(m->hdr.nr != UINT_T_MAX)) {
        struct pn_space * const pn = pn_for_pkt_type(c, m->hdr.type);
        // update ECN info
        switch (v->flags & IPTOS_ECN_MASK) {
        case IPTOS_ECN_ECT1:
            pn->ect1_cnt++;
            break;
        case IPTOS_ECN_ECT0:
            pn->ect0_cnt++;
            break;
        case IPTOS_ECN_CE:
            pn->ce_cnt++;
            break;
        }
        pn->pkts_rxed_since_last_ack_tx++;
    }

#ifndef NO_QLOG
    // if pkt has STREAM or CRYPTO frame but no strm pointer, it's a dup
    static const struct frames qlog_dup_chk =
        bitset_t_initializer(1 << FRM_CRY | 1 << FRM_STR);
    const bool dup_strm =
        bit_overlap(FRM_MAX, &m->frms, &qlog_dup_chk) && m->strm == 0;
    qlog_transport(dup_strm ? pkt_dp : pkt_rx, "DEFAULT", v, m);
#endif
    return true;
}


#ifdef FUZZING
void
#else
static void __attribute__((nonnull))
#endif
rx_pkts(struct w_iov_sq * const x,
        struct q_conn_sl * const crx,
        const struct w_sock * const ws)
{
    struct cid outer_dcid = {0};
    while (!sq_empty(x)) {
        struct w_iov * const xv = sq_first(x);
        sq_remove_head(x, next);

#ifdef DEBUG_BUFFERS
        warn(DBG, "rx idx %" PRIu32 " (avail %" PRIu ") len %u type 0x%02x",
             w_iov_idx(xv), sq_len(&xv->w->iov), xv->len, *xv->buf);
#endif

#if (!defined(NDEBUG) || defined(NDEBUG_WITH_DLOG)) && !defined(FUZZING) &&    \
    !defined(NO_FUZZER_CORPUS_COLLECTION)
        // when called from the fuzzer, v->addr.ss_family is zero
        if (xv->addr.ss_family)
            write_to_corpus(corpus_pkt_dir, xv->buf, xv->len);
#endif

        // allocate new w_iov for the (eventual) unencrypted data and meta-data
        struct pkt_meta * m;
        struct w_iov * const v = alloc_iov(ws->w, 0, 0, &m);
        v->addr = xv->addr;
        v->flags = xv->flags;
        v->len = xv->len; // this is just so that log_pkt can show the rx len
        m->t = loop_now();

        bool pkt_valid = false;
        const bool is_clnt = w_connected(ws);
        struct q_conn * c = 0;
        struct q_conn * const c_ipnp = // only our client can use zero-len cids
            is_clnt ? get_conn_by_ipnp(w_get_addr(ws, true),
                                       (struct sockaddr *)&v->addr)
                    : 0;
        struct cid odcid = {.len = 0};
        uint8_t tok[MAX_PKT_LEN];
        uint16_t tok_len = 0;
        if (unlikely(!dec_pkt_hdr_beginning(
                xv, v, m, is_clnt, &odcid, tok, &tok_len,
                is_clnt ? (c_ipnp ? 0 : SCID_LEN_CLNT) : SCID_LEN_SERV))) {
            // we might still need to send a vneg packet
            if (w_connected(ws) == false) {
                if (m->hdr.scid.len == 0 || m->hdr.scid.len >= 4) {
                    warn(ERR, "received invalid %u-byte %s pkt, sending vneg",
                         v->len, pkt_type_str(m->hdr.flags, &m->hdr.vers));
                    tx_vneg_resp(ws, v, m);
                } else {
                    log_pkt("RX", v, (struct sockaddr *)&v->addr, &odcid, tok,
                            tok_len);
                    warn(ERR,
                         "received invalid %u-byte %s pkt w/invalid scid len "
                         "%u, ignoring",
                         v->len, pkt_type_str(m->hdr.flags, &m->hdr.vers),
                         m->hdr.scid.len);
                    goto drop;
                }
            } else
                warn(ERR, "received invalid %u-byte %s pkt), ignoring", v->len,
                     pkt_type_str(m->hdr.flags, &m->hdr.vers));
            // can't log packet, because it may be too short for log_pkt()
            goto drop;
        }

        c = get_conn_by_cid(&m->hdr.dcid);
        if (c == 0 && m->hdr.dcid.len == 0)
            c = c_ipnp;
        if (likely(is_lh(m->hdr.flags)) && !is_clnt) {
            if (c && m->hdr.type == LH_0RTT) {
                if (c->did_0rtt)
                    warn(INF,
                         "got 0-RTT pkt for orig cid %s, new is %s, "
                         "accepting",
                         cid2str(&m->hdr.dcid), cid2str(c->scid));
                else {
                    log_pkt("RX", v, (struct sockaddr *)&v->addr, &odcid, tok,
                            tok_len);
                    warn(WRN,
                         "got 0-RTT pkt for orig cid %s, new is %s, "
                         "but rejected 0-RTT, ignoring",
                         cid2str(&m->hdr.dcid), cid2str(c->scid));
                    goto drop;
                }
            } else if (m->hdr.type == LH_INIT && c == 0) {
                // validate minimum packet size
                if (xv->len < MIN_INI_LEN) {
                    log_pkt("RX", v, (struct sockaddr *)&v->addr, &odcid, tok,
                            tok_len);
                    warn(ERR, "%u-byte Initial pkt too short (< %u)", xv->len,
                         MIN_INI_LEN);
                    goto drop;
                }

                if (vers_supported(m->hdr.vers) == false ||
                    is_vneg_vers(m->hdr.vers)) {
                    log_pkt("RX", v, (struct sockaddr *)&v->addr, &odcid, tok,
                            tok_len);
                    warn(WRN,
                         "clnt-requested vers 0x%0" PRIx32 " not supported",
                         m->hdr.vers);
                    tx_vneg_resp(ws, v, m);
                    goto drop;
                }

#if !defined(NDEBUG) || defined(NDEBUG_WITH_DLOG)
                char ip[NI_MAXHOST];
                char port[NI_MAXSERV];
                ensure(getnameinfo((struct sockaddr *)&v->addr, sizeof(v->addr),
                                   ip, sizeof(ip), port, sizeof(port),
                                   NI_NUMERICHOST | NI_NUMERICSERV) == 0,
                       "getnameinfo");

                warn(NTE, "new serv conn on port %u from %s:%s w/cid=%s",
                     bswap16(get_sport(ws)), ip, port, cid2str(&m->hdr.dcid));
#endif
                c = new_conn(w_engine(ws), m->hdr.vers, &m->hdr.scid,
                             &m->hdr.dcid, (struct sockaddr *)&v->addr, 0,
                             get_sport(ws), 0);
                init_tls(c, 0);
            }
        }

        if (likely(c)) {
            if (m->hdr.scid.len && cid_cmp(&m->hdr.scid, c->dcid) != 0) {
                if (m->hdr.vers && m->hdr.type == LH_RTRY &&
                    cid_cmp(&odcid, c->dcid) != 0) {
                    log_pkt("RX", v, (struct sockaddr *)&v->addr, &odcid, tok,
                            tok_len);
                    warn(ERR, "retry dcid mismatch %s != %s, ignoring pkt",
                         hex2str(odcid.id, odcid.len, CID_LEN_MAX),
                         cid2str(c->dcid));
                    goto drop;
                }
                if (c->state == conn_opng)
                    add_dcid(c, &m->hdr.scid);
            }

            if (m->hdr.dcid.len && cid_cmp(&m->hdr.dcid, c->scid) != 0) {
                struct cid * const scid =
#ifndef NO_MIGRATION
                    get_cid_by_id(&c->scids_by_id, &m->hdr.dcid);
#else
                    c->scid;
#endif
                if (unlikely(scid == 0)) {
                    log_pkt("RX", v, (struct sockaddr *)&v->addr, &odcid, tok,
                            tok_len);
                    warn(ERR, "unknown scid %s, ignoring pkt",
                         cid2str(&m->hdr.dcid));
                    goto drop;
                }

                if (scid->seq <= c->scid->seq)
                    warn(DBG, "pkt has prev scid %s, accepting", cid2str(scid));
                else {
                    warn(NTE, "migration to scid %s for %s conn (was %s)",
                         cid2str(scid), conn_type(c), cid2str(c->scid));
                    c->scid = scid;
                }
            }

        } else {
#if !defined(FUZZING) && !defined(NO_OOO_0RTT)
            // if this is a 0-RTT pkt, track it (may be reordered)
            if (m->hdr.type == LH_0RTT && m->hdr.vers) {
                struct ooo_0rtt * const zo = calloc(1, sizeof(*zo));
                ensure(zo, "could not calloc");
                cid_cpy(&zo->cid, &m->hdr.dcid);
                zo->v = v;
                ensure(splay_insert(ooo_0rtt_by_cid, &ooo_0rtt_by_cid, zo) == 0,
                       "inserted");
                log_pkt("RX", v, (struct sockaddr *)&v->addr, &odcid, tok,
                        tok_len);
                warn(INF, "caching 0-RTT pkt for unknown conn %s",
                     cid2str(&m->hdr.dcid));
                goto next;
            }
#endif
            log_pkt("RX", v, (struct sockaddr *)&v->addr, &odcid, tok, tok_len);

            if (is_srt(xv, m)) {
                warn(INF, BLU BLD "STATELESS RESET" NRM " token=%s",
                     hex2str(&xv->buf[xv->len - SRT_LEN], SRT_LEN, SRT_LEN));
                goto next;
            }

            warn(INF, "cannot find conn %s for %u-byte %s pkt, ignoring",
                 cid2str(&m->hdr.dcid), v->len,
                 pkt_type_str(m->hdr.flags, &m->hdr.vers));
            // hexdump(v->buf, v->len);
            goto drop;
        }

        if (likely(has_pkt_nr(m->hdr.flags, m->hdr.vers))) {
            bool decoal;
            if (unlikely(m->hdr.type == LH_INIT && c->cstrms[ep_init] == 0)) {
                // we already abandoned Initial pkt processing, ignore
                log_pkt("RX", v, (struct sockaddr *)&v->addr, &odcid, tok,
                        tok_len);
                warn(INF, "ignoring %u-byte %s pkt due to abandoned processing",
                     v->len, pkt_type_str(m->hdr.flags, &m->hdr.vers));
                goto drop;
            } else if (unlikely(dec_pkt_hdr_remainder(xv, v, m, c, x,
                                                      &decoal) == false)) {
                v->len = xv->len;
                log_pkt("RX", v, (struct sockaddr *)&v->addr, &odcid, tok,
                        tok_len);
                if (m->is_reset)
                    warn(
                        INF, BLU BLD "STATELESS RESET" NRM " token=%s",
                        hex2str(&xv->buf[xv->len - SRT_LEN], SRT_LEN, SRT_LEN));
                else
                    warn(ERR, "%s %u-byte %s pkt, ignoring",
                         pkt_ok_for_epoch(m->hdr.flags, epoch_in(c))
                             ? "crypto fail on"
                             : "rx invalid",
                         v->len, pkt_type_str(m->hdr.flags, &m->hdr.vers));
                goto drop;
            }

            // that dcid in split-out coalesced pkt matches outer pkt
            if (unlikely(decoal) && outer_dcid.len == 0) {
                // save outer dcid for checking
                cid_cpy(&outer_dcid, &m->hdr.dcid);
                goto decoal_done;
            }

            if (unlikely(outer_dcid.len) &&
                cid_cmp(&outer_dcid, &m->hdr.dcid) != 0) {
                log_pkt("RX", v, (struct sockaddr *)&v->addr, &odcid, tok,
                        tok_len);
                warn(ERR,
                     "outer dcid %s != inner dcid %s during "
                     "decoalescing, ignoring %s pkt",
                     cid2str(&outer_dcid), cid2str(&m->hdr.dcid),
                     pkt_type_str(m->hdr.flags, &m->hdr.vers));
                goto drop;
            }

            if (likely(decoal == false))
                // forget outer dcid
                outer_dcid.len = 0;

            // check if this pkt came from a new source IP and/or port
            if (sockaddr_cmp((struct sockaddr *)&c->peer,
                             (struct sockaddr *)&v->addr) != 0 &&
                (c->tx_path_chlg == false ||
                 sockaddr_cmp((struct sockaddr *)&c->migr_peer,
                              (struct sockaddr *)&v->addr) != 0)) {

#if !defined(NDEBUG) || defined(NDEBUG_WITH_DLOG)
                char ip[NI_MAXHOST];
                char port[NI_MAXSERV];
                ensure(getnameinfo((struct sockaddr *)&v->addr, sizeof(v->addr),
                                   ip, sizeof(ip), port, sizeof(port),
                                   NI_NUMERICHOST | NI_NUMERICSERV) == 0,
                       "getnameinfo");
#endif

                struct pn_space * const pn = &c->pns[pn_data];
                if (m->hdr.nr <= diet_max(&pn->recv_all)) {
                    log_pkt("RX", v, (struct sockaddr *)&v->addr, &odcid, tok,
                            tok_len);
                    warn(NTE,
                         "pkt from new peer %s:%s, nr " FMT_PNR_IN
                         " <= max " FMT_PNR_IN ", ignoring",
                         ip, port, m->hdr.nr, diet_max(&pn->recv_all));
                    goto drop;
                }

                warn(NTE,
                     "pkt from new peer %s:%s, nr " FMT_PNR_IN
                     " > max " FMT_PNR_IN ", probing",
                     ip, port, m->hdr.nr, diet_max(&pn->recv_all));

                rand_bytes(&c->path_chlg_out, sizeof(c->path_chlg_out));
                c->migr_peer = v->addr;
                c->needs_tx = c->tx_path_chlg = true;
            }
        } else
            // this is a vneg or rtry pkt, dec_pkt_hdr_remainder not called
            m->pn = &c->pns[pn_init];

    decoal_done:
        if (likely(rx_pkt(ws, v, m, x, &odcid, tok, tok_len))) {
            rx_crypto(c, m);
            c->min_rx_epoch = c->had_rx ? MIN(c->min_rx_epoch,
                                              epoch_for_pkt_type(m->hdr.type))
                                        : epoch_for_pkt_type(m->hdr.type);

            if (likely(has_pkt_nr(m->hdr.flags, m->hdr.vers))) {
                struct pn_space * const pn = pn_for_pkt_type(c, m->hdr.type);
                diet_insert(&pn->recv, m->hdr.nr, m->t);
                diet_insert(&pn->recv_all, m->hdr.nr, 0);
            }
            pkt_valid = true;

            // remember that we had a RX event on this connection
            if (unlikely(!c->had_rx)) {
                c->had_rx = true;
                sl_insert_head(crx, c, node_rx_int);
            }
        }

        if (m->strm == 0)
            // we didn't place this pkt in any stream - bye!
            goto drop;
        else if (unlikely(m->strm->state == strm_clsd &&
                          sq_empty(&m->strm->in)))
            free_stream(m->strm);
        goto next;

    drop:
        if (pkt_valid == false)
            qlog_transport(pkt_dp, "DEFAULT", v, m);
        free_iov(v, m);
    next:
        if (likely(c)) {
            if (likely(pkt_valid))
                c->i.pkts_in_valid++;
            else
                c->i.pkts_in_invalid++;
        }

#ifdef DEBUG_BUFFERS
        warn(DBG, "w_free_iov idx %" PRIu32 " (avail %" PRIu ")", w_iov_idx(xv),
             sq_len(&xv->w->iov) + 1);
#endif
        w_free_iov(xv);
    }
}


void restart_idle_alarm(struct q_conn * const c)
{
    const timeout_t t =
        MAX(c->tp_in.idle_to * NS_PER_MS, 3 * c->rec.ld_alarm_val);

#ifdef DEBUG_TIMERS
    warn(DBG, "next idle alarm in %f sec %" PRIu64, t / (double)NS_PER_S, t);
#endif

    timeouts_add(c->w->data, &c->idle_alarm, t);
}


static void __attribute__((nonnull)) restart_ack_alarm(struct q_conn * const c)
{
    const timeout_t t = c->tp_out.max_ack_del * NS_PER_MS;

#ifdef DEBUG_TIMERS
    warn(DBG, "next ACK alarm in %f sec", t / (double)NS_PER_S);
#endif

    timeouts_add(c->w->data, &c->ack_alarm, t);
}


void rx(struct w_sock * const ws)
{
    struct w_iov_sq x = w_iov_sq_initializer(x);
    struct q_conn_sl crx = sl_head_initializer(crx);
    w_rx(ws, &x);
    rx_pkts(&x, &crx, ws);

    // for all connections that had RX events
    while (!sl_empty(&crx)) {
        struct q_conn * const c = sl_first(&crx);
        sl_remove_head(&crx, node_rx_int);

        // clear the helper flags set above
        c->had_rx = false;

        if (unlikely(c->state == conn_drng))
            continue;

        // reset idle timeout
        if (likely(c->pns[pn_data].data.out_kyph ==
<<<<<<< HEAD
                   c->pns[pn_data].data.in_kyph)) {
            c->idle_alarm.repeat =
                MAX((ev_tstamp)c->tp_in.idle_to / MS_PER_S,
                    3 * c->rec.ld_alarm.repeat);
#ifdef DEBUG_TIMERS
            warn(DBG, "next idle alarm in %f sec", c->idle_alarm.repeat);
#endif
            ev_timer_again(&c->idle_alarm);
        }
=======
                   c->pns[pn_data].data.in_kyph))
            restart_idle_alarm(c);
>>>>>>> c6a1d46a

        // is a TX needed for this connection?
        if (c->needs_tx) {
            c->tx_limit = 0;
            tx(c); // clears c->needs_tx if we TX'ed
        }

        for (epoch_t e = c->min_rx_epoch; e <= ep_data; e++) {
            if (c->cstrms[e] == 0 || e == ep_0rtt)
                // don't ACK abandoned and 0rtt pn spaces
                continue;
            struct pn_space * const pn = pn_for_epoch(c, e);
            switch (needs_ack(pn)) {
            case imm_ack:
                // TODO: find a way to push this from the RX to TX path
                tx_ack(c, e, false);
                do_tx(c);
                break;
            case del_ack:
                if (likely(c->state != conn_clsg))
                    restart_ack_alarm(c);
                break;
            case no_ack:
            case grat_ack:
                break;
            }
        }

        if (unlikely(c->tx_rtry))
            // if we sent a retry, forget the entire connection existed
            free_conn(c);
        else if (c->have_new_data) {
            if (!c->in_c_ready) {
                sl_insert_head(&c_ready, c, node_rx_ext);
                c->in_c_ready = true;
                maybe_api_return(q_ready, 0, 0);
            }
        }
    }
}


void
#ifndef NO_ERR_REASONS
err_close
#else
err_close_noreason
#endif
(struct q_conn * const c,
               const uint_t code,
               const uint8_t frm
#ifndef NO_ERR_REASONS
               ,
               const char * const fmt,
               ...
#endif
)
{
#ifndef FUZZING
    if (unlikely(c->err_code)) {
#ifndef NO_ERR_REASONS
        warn(WRN,
             "ignoring new err 0x%" PRIx "; existing err is 0x%" PRIx " (%s) ",
             code, c->err_code, c->err_reason);
#endif
        return;
    }
#endif

#ifndef NO_ERR_REASONS
    va_list ap;
    va_start(ap, fmt);

#pragma clang diagnostic push
#pragma clang diagnostic ignored "-Wformat-nonliteral"
    const int ret = vsnprintf(c->err_reason, sizeof(c->err_reason), fmt, ap);
    ensure(ret >= 0, "vsnprintf() failed");
    va_end(ap);

    warn(ERR, "%s", c->err_reason);
    c->err_reason_len =
        (uint8_t)MIN((unsigned long)ret + 1, sizeof(c->err_reason));
#endif
    conn_to_state(c, conn_qlse);
    c->err_code = code;
    c->err_frm = frm;
    c->needs_tx = true;
    enter_closing(c);
}


static void __attribute__((nonnull)) key_flip(struct q_conn * const c)
{
    c->do_key_flip = c->key_flips_enabled;
#ifndef NO_MIGRATION
    // XXX we borrow the key flip timer for this
    c->do_migration = !c->tp_out.disable_migration;
#endif
}


static void __attribute__((nonnull)) stop_all_alarms(struct q_conn * const c)
{
    timeouts_del(c->w->data, &c->rec.ld_alarm);
    timeouts_del(c->w->data, &c->idle_alarm);
    timeouts_del(c->w->data, &c->key_flip_alarm);
    timeouts_del(c->w->data, &c->ack_alarm);
    timeouts_del(c->w->data, &c->closing_alarm);
}


static void __attribute__((nonnull)) enter_closed(struct q_conn * const c)
{
    conn_to_state(c, conn_clsd);
    stop_all_alarms(c);

    if (!c->in_c_ready) {
        sl_insert_head(&c_ready, c, node_rx_ext);
        c->in_c_ready = true;
    }

    // terminate whatever API call is currently active
    maybe_api_return(c, 0);
    maybe_api_return(q_ready, 0, 0);
}


void enter_closing(struct q_conn * const c)
{
    if (c->state == conn_clsg)
        return;

    stop_all_alarms(c);

#ifndef FUZZING
    if ((c->state == conn_idle || c->state == conn_opng) && c->err_code == 0) {
#endif
        // no need to go closing->draining in these cases
        timeouts_add(c->w->data, &c->closing_alarm, 0);
        return;
#ifndef FUZZING
    }
#endif

#ifndef FUZZING
    // if we're going closing->draining, don't start the timer again
    if (timeout_pending(&c->closing_alarm) == false) {
        // start closing/draining alarm (3 * RTO)
        const timeout_t dur =
            3 * (c->rec.cur.srtt == 0 ? kInitialRtt : c->rec.cur.srtt) +
            4 * c->rec.cur.rttvar;
        timeouts_add(c->w->data, &c->closing_alarm, dur);
#ifdef DEBUG_TIMERS
        warn(DBG, "closing/draining alarm in %f sec on %s conn %s",
             dur / (double)NS_PER_S, conn_type(c), cid2str(c->scid));
#endif
    }
#endif

    if (c->state != conn_drng) {
        c->needs_tx = true;
        conn_to_state(c, conn_clsg);
        timeouts_add(c->w->data, &c->tx_w, 0);
    }
}


static void __attribute__((nonnull)) idle_alarm(struct q_conn * const c)
{
#ifdef DEBUG_TIMERS
    warn(DBG, "idle timeout on %s conn %s", conn_type(c), cid2str(c->scid));
#endif
    enter_closing(c);
}


static void __attribute__((nonnull)) ack_alarm(struct q_conn * const c)
{
#ifdef DEBUG_TIMERS
    warn(DBG, "ACK timer fired on %s conn %s", conn_type(c), cid2str(c->scid));
#endif
    tx_ack(c, ep_data, false);
    do_tx(c);
}


void update_conf(struct q_conn * const c, const struct q_conn_conf * const conf)
{
    c->spin_enabled = get_conf_uncond(conf, enable_spinbit);

    // (re)set idle alarm
    c->tp_in.idle_to = get_conf(conf, idle_timeout) * MS_PER_S;
<<<<<<< HEAD
    c->idle_alarm.repeat = (ev_tstamp)c->tp_in.idle_to / MS_PER_S;

    ev_timer_again(&c->idle_alarm);
=======
    restart_idle_alarm(c);
>>>>>>> c6a1d46a

    c->tp_in.disable_migration =
#ifndef NO_MIGRATION
        get_conf_uncond(conf, disable_migration);
#else
        true;
#endif
    c->key_flips_enabled = get_conf_uncond(conf, enable_tls_key_updates);

    if (c->tp_out.disable_migration == false || c->key_flips_enabled) {
        c->tls_key_update_frequency = get_conf(conf, tls_key_update_frequency);
        restart_key_flip_alarm(c);
    }

    c->sockopt.enable_udp_zero_checksums =
        get_conf_uncond(conf, enable_udp_zero_checksums);
    w_set_sockopt(c->sock, &c->sockopt);

#if !defined(NDEBUG) || defined(NDEBUG_WITH_DLOG)
    // XXX for testing, do a key flip and a migration ASAP (if enabled)
    c->do_key_flip = c->key_flips_enabled;
#ifndef NO_MIGRATION
    c->do_migration = !c->tp_out.disable_migration;
#endif
#endif
}


struct q_conn * new_conn(struct w_engine * const w,
                         const uint32_t vers,
                         const struct cid * const dcid,
                         const struct cid * const scid,
                         const struct sockaddr * const peer,
                         const char * const peer_name,
                         const uint16_t port,
                         const struct q_conn_conf * const conf)
{
    struct q_conn * const c = calloc(1, sizeof(*c));
    ensure(c, "could not calloc");

    if (peer)
        memcpy(&c->peer, peer, sizeof(*peer));

    if (peer_name) {
        c->is_clnt = true;
        ensure(c->peer_name = strdup(peer_name), "could not dup peer_name");
    }

    // initialize socket
    c->w = w;
    const struct sockaddr_in * const addr4 =
        (const struct sockaddr_in *)(const void *)peer;
    c->sock = w_get_sock(w, w->ip, port,
                         c->is_clnt && addr4 ? addr4->sin_addr.s_addr : 0,
                         c->is_clnt && addr4 ? addr4->sin_port : 0);
    if (c->sock == 0) {
        c->sockopt.enable_ecn = true;
        c->sockopt.enable_udp_zero_checksums =
            get_conf_uncond(conf, enable_udp_zero_checksums);
        c->sock = w_bind(w, port, &c->sockopt);
        if (unlikely(c->sock == 0))
            goto fail;
        c->holds_sock = true;
    } else if (unlikely(peer == 0))
        goto fail;

    // init CIDs
    c->next_sid_bidi = c->is_clnt ? 0 : STRM_FL_SRV;
    c->next_sid_uni = c->is_clnt ? STRM_FL_UNI : STRM_FL_UNI | STRM_FL_SRV;
#ifndef NO_MIGRATION
    splay_init(&c->dcids_by_seq);
    splay_init(&c->scids_by_seq);
#endif
    const bool zero_len_scid = get_conf(conf, enable_zero_len_cid);
    new_cids(c, zero_len_scid, dcid, scid);

    c->vers = c->vers_initial = vers;
    diet_init(&c->clsd_strms);
    sq_init(&c->txq);

    // initialize idle timeout
    timeout_setcb(&c->idle_alarm, idle_alarm, c);

    // initialize closing alarm
    timeout_setcb(&c->closing_alarm, enter_closed, c);

    // initialize key flip alarm (XXX also abused for migration)
    timeout_setcb(&c->key_flip_alarm, key_flip, c);

    // initialize ACK timeout
<<<<<<< HEAD
    c->ack_alarm.data = c;
    c->ack_alarm.repeat = (ev_tstamp)c->tp_out.max_ack_del / MS_PER_S;
    ev_init(&c->ack_alarm, ack_alarm);
=======
    timeout_setcb(&c->ack_alarm, ack_alarm, c);
>>>>>>> c6a1d46a

    // initialize recovery state
    init_rec(c);
    if (c->is_clnt)
        c->path_val_win = UINT_T_MAX;

    // start a TX watcher
    timeout_init(&c->tx_w, TIMEOUT_ABS);
    timeout_setcb(&c->tx_w, tx, c);

    if (likely(c->is_clnt || c->holds_sock == false))
        update_conf(c, conf);

    // TODO most of these should become configurable via q_conn_conf
    c->tp_in.max_pkt = w_mtu(c->w);
    c->tp_in.ack_del_exp = c->tp_out.ack_del_exp = DEF_ACK_DEL_EXP;
    c->tp_in.max_ack_del = c->tp_out.max_ack_del = DEF_MAX_ACK_DEL;
    c->tp_in.max_strm_data_uni = c->is_clnt ? INIT_STRM_DATA_UNI : 0;
    c->tp_in.max_strms_uni = c->is_clnt ? INIT_MAX_UNI_STREAMS : 0;
    c->tp_in.max_strms_bidi =
        c->is_clnt ? INIT_MAX_BIDI_STREAMS * 2 : INIT_MAX_BIDI_STREAMS;
    c->tp_in.max_strm_data_bidi_local = c->tp_in.max_strm_data_bidi_remote =
        c->is_clnt ? INIT_STRM_DATA_BIDI : INIT_STRM_DATA_BIDI / 2;
    c->tp_in.max_data =
        c->tp_in.max_strms_bidi * c->tp_in.max_strm_data_bidi_local;
    c->tp_in.act_cid_lim =
        c->tp_in.disable_migration ? 0 : (c->is_clnt ? 4 : 2);

    // initialize packet number spaces
    for (pn_t t = pn_init; t <= pn_data; t++)
        init_pn(&c->pns[t], c, t);

    // create crypto streams
    for (epoch_t e = ep_init; e <= ep_data; e++)
        if (e != ep_0rtt)
            new_stream(c, crpt_strm_id(e));

    if (c->scid) {
        qlog_init();
        warn(DBG, "%s conn %s on port %u created", conn_type(c),
             cid2str(c->scid), bswap16(get_sport(c->sock)));
    }

    conn_to_state(c, conn_idle);
    return c;

fail:
    free(c);
    return 0;
}


void free_scid(struct q_conn * const c
#ifdef NO_MIGRATION
               __attribute__((unused))
#endif
               ,
               struct cid * const id)
{
#ifndef NO_MIGRATION
    ensure(splay_remove(cids_by_seq, &c->scids_by_seq, id), "removed");
    cids_by_id_del(&c->scids_by_id, id);
#endif
    conns_by_id_del(id);
    free(id);
}


void free_dcid(struct q_conn * const c
#ifdef NO_MIGRATION
               __attribute__((unused))
#endif
               ,
               struct cid * const id)
{
    if (id->has_srt)
        conns_by_srt_del(id->srt);
#ifndef NO_MIGRATION
    ensure(splay_remove(cids_by_seq, &c->dcids_by_seq, id), "removed");
#endif
    free(id);
}


void free_conn(struct q_conn * const c)
{
    // exit any active API call on the connection
    maybe_api_return(c, 0);

    stop_all_alarms(c);

    struct q_stream * s;
    kh_foreach_value(&c->strms_by_id, s, { free_stream(s); });
    kh_release(strms_by_id, &c->strms_by_id);

    // free crypto streams
    for (epoch_t e = ep_init; e <= ep_data; e++)
        if (c->cstrms[e])
            free_stream(c->cstrms[e]);

    free_tls(c, false);

    // free packet number spaces
    for (pn_t t = pn_init; t <= pn_data; t++)
        free_pn(&c->pns[t]);

    timeouts_del(c->w->data, &c->tx_w);

    diet_free(&c->clsd_strms);
    free(c->peer_name);

    // remove connection from global lists and free CIDs
    free_cids(c);
#ifndef NO_MIGRATION
    kh_release(cids_by_id, &c->scids_by_id);
#endif

    if (c->holds_sock)
        // only close the socket for the final server connection
        w_close(c->sock);

    if (c->in_c_ready)
        sl_remove(&c_ready, c, q_conn, node_rx_ext);

    if (c->needs_accept)
        sl_remove(&accept_queue, c, q_conn, node_aq);

    free(c);
}


void conn_info_populate(struct q_conn * const c)
{
    // fill some q_conn_info fields based on other conn fields
    c->i.cwnd = c->rec.cur.cwnd;
    c->i.ssthresh = c->rec.cur.ssthresh;
    c->i.rtt = c->rec.cur.srtt;
    c->i.rttvar = c->rec.cur.rttvar;
}


char * cid2str_impl(const struct cid * const id,
                    char * const dst,
                    const size_t len_dst)
{
    if (id)
        snprintf(dst, len_dst, "%" PRIu ":%.*s", id->seq, 2 * id->len,
                 hex2str(id->id, id->len, CID_LEN_MAX));
    return dst;
}<|MERGE_RESOLUTION|>--- conflicted
+++ resolved
@@ -1528,20 +1528,8 @@
 
         // reset idle timeout
         if (likely(c->pns[pn_data].data.out_kyph ==
-<<<<<<< HEAD
-                   c->pns[pn_data].data.in_kyph)) {
-            c->idle_alarm.repeat =
-                MAX((ev_tstamp)c->tp_in.idle_to / MS_PER_S,
-                    3 * c->rec.ld_alarm.repeat);
-#ifdef DEBUG_TIMERS
-            warn(DBG, "next idle alarm in %f sec", c->idle_alarm.repeat);
-#endif
-            ev_timer_again(&c->idle_alarm);
-        }
-=======
                    c->pns[pn_data].data.in_kyph))
             restart_idle_alarm(c);
->>>>>>> c6a1d46a
 
         // is a TX needed for this connection?
         if (c->needs_tx) {
@@ -1734,13 +1722,7 @@
 
     // (re)set idle alarm
     c->tp_in.idle_to = get_conf(conf, idle_timeout) * MS_PER_S;
-<<<<<<< HEAD
-    c->idle_alarm.repeat = (ev_tstamp)c->tp_in.idle_to / MS_PER_S;
-
-    ev_timer_again(&c->idle_alarm);
-=======
     restart_idle_alarm(c);
->>>>>>> c6a1d46a
 
     c->tp_in.disable_migration =
 #ifndef NO_MIGRATION
@@ -1831,13 +1813,7 @@
     timeout_setcb(&c->key_flip_alarm, key_flip, c);
 
     // initialize ACK timeout
-<<<<<<< HEAD
-    c->ack_alarm.data = c;
-    c->ack_alarm.repeat = (ev_tstamp)c->tp_out.max_ack_del / MS_PER_S;
-    ev_init(&c->ack_alarm, ack_alarm);
-=======
     timeout_setcb(&c->ack_alarm, ack_alarm, c);
->>>>>>> c6a1d46a
 
     // initialize recovery state
     init_rec(c);
