--- conflicted
+++ resolved
@@ -260,13 +260,8 @@
     struct q_conn * const c = s->c;
     if (unlikely(c->state == conn_qlse || c->state == conn_drng ||
                  c->state == conn_clsd)) {
-<<<<<<< HEAD
         warn(ERR, "%s conn %s is in state %s, can't write", conn_type(c),
              cid2str(c->scid), conn_state_str[c->state]);
-=======
-        warn(ERR, "%s conn %s is in state %s, can't write", conn_type(c), cid2str(c->scid),
-             conn_state_str[c->state]);
->>>>>>> 0cd0febf
         return false;
     }
 
