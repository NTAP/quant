--- conflicted
+++ resolved
@@ -1053,16 +1053,13 @@
     if (c->tls.t)
         // we are re-initializing during version negotiation
         free_tls(c, true);
-<<<<<<< HEAD
-    ensure((c->tls.t = ptls_new(&ped(c->w)->tls_ctx, !is_clnt(c))) != 0,
-           "ptls_new");
-=======
-    if (c->is_clnt)
+    if (is_clnt(c))
         c->tls.t = ptls_client_new(&ped(c->w)->tls_ctx);
-    // else
-    //     c->tls.t = ptls_server_new(&ped(c->w)->tls_ctx);
+#ifndef NO_SERVER
+    else
+        c->tls.t = ptls_server_new(&ped(c->w)->tls_ctx);
+#endif
     ensure(c->tls.t, "ptls_new");
->>>>>>> 68e1d446
     *ptls_get_data_ptr(c->tls.t) = c;
     if (is_clnt(c))
         ensure(ptls_set_server_name(c->tls.t, sni, 0) == 0,
@@ -1164,9 +1161,15 @@
     ptls_buffer_t tls_io;
     ptls_buffer_init(&tls_io, ped(s->c->w)->scratch, ped(s->c->w)->scratch_len);
 
-    const int ret = ptls_client_handle_message(c->tls.t, &tls_io, epoch_off,
-                                               ep_in, iv ? iv->buf : 0, in_len,
-                                               &c->tls.tls_hshk_prop);
+    const int ret =
+#ifndef NO_SERVER
+        ptls_handle_message
+#else
+        ptls_client_handle_message
+#endif
+        (c->tls.t, &tls_io, epoch_off, ep_in, iv ? iv->buf : 0, in_len,
+         &c->tls.tls_hshk_prop);
+
 #ifdef DEBUG_PROT
     warn(DBG,
          "epoch %u, in %lu (off %" PRIu
