--- conflicted
+++ resolved
@@ -80,11 +80,7 @@
 
 static uint64_t __attribute__((const)) to_usec(const uint64_t t)
 {
-<<<<<<< HEAD
-    return (uint64_t)(t * US_PER_S);
-=======
     return t / NS_PER_US;
->>>>>>> c6a1d46a
 }
 
 
@@ -232,25 +228,6 @@
         c->rec.cur.ssthresh != c->rec.prev.ssthresh)
         prev_metric = fprintf(qlog, "%s\"ssthresh\":%" PRIu,
                               prev_metric ? "," : "", c->rec.cur.ssthresh);
-<<<<<<< HEAD
-    if (TM_T_ABS(c->rec.cur.srtt - c->rec.prev.srtt) < TM_T(1.) / US_PER_S)
-        prev_metric =
-            fprintf(qlog, "%s\"smoothed_rtt\":%" PRIu64, prev_metric ? "," : "",
-                    to_usec((double)c->rec.cur.srtt));
-    if (c->rec.cur.min_rtt < TM_T_HUGE &&
-        TM_T_ABS(c->rec.cur.min_rtt - c->rec.prev.min_rtt) <
-            TM_T(1.) / US_PER_S)
-        prev_metric =
-            fprintf(qlog, "%s\"min_rtt\":%" PRIu64, prev_metric ? "," : "",
-                    to_usec((double)c->rec.cur.min_rtt));
-    if (TM_T_ABS(c->rec.cur.latest_rtt - c->rec.prev.latest_rtt) <
-        TM_T(1.) / US_PER_S)
-        prev_metric =
-            fprintf(qlog, "%s\"latest_rtt\":%" PRIu64, prev_metric ? "," : "",
-                    to_usec((double)c->rec.cur.latest_rtt));
-    if (TM_T_ABS(c->rec.cur.rttvar - c->rec.prev.rttvar) <
-        TM_T(1.) / US_PER_S)
-=======
     if (c->rec.cur.srtt != c->rec.prev.srtt)
         prev_metric = fprintf(qlog, "%s\"smoothed_rtt\":%" PRIu64,
                               prev_metric ? "," : "", to_usec(c->rec.cur.srtt));
@@ -264,7 +241,6 @@
             fprintf(qlog, "%s\"latest_rtt\":%" PRIu64, prev_metric ? "," : "",
                     to_usec(c->rec.cur.latest_rtt));
     if (c->rec.cur.rttvar != c->rec.prev.rttvar)
->>>>>>> c6a1d46a
         // prev_metric =
         fprintf(qlog, "%s\"rtt_variance\":%" PRIu64, prev_metric ? "," : "",
                 to_usec(c->rec.cur.rttvar));
