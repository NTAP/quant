// SPDX-License-Identifier: BSD-2-Clause
//
// Copyright (c) 2016-2019, NetApp, Inc.
// All rights reserved.
//
// Redistribution and use in source and binary forms, with or without
// modification, are permitted provided that the following conditions are met:
//
// 1. Redistributions of source code must retain the above copyright notice,
//    this list of conditions and the following disclaimer.
//
// 2. Redistributions in binary form must reproduce the above copyright notice,
//    this list of conditions and the following disclaimer in the documentation
//    and/or other materials provided with the distribution.
//
// THIS SOFTWARE IS PROVIDED BY THE COPYRIGHT HOLDERS AND CONTRIBUTORS "AS IS"
// AND ANY EXPRESS OR IMPLIED WARRANTIES, INCLUDING, BUT NOT LIMITED TO, THE
// IMPLIED WARRANTIES OF MERCHANTABILITY AND FITNESS FOR A PARTICULAR PURPOSE
// ARE DISCLAIMED. IN NO EVENT SHALL THE COPYRIGHT HOLDER OR CONTRIBUTORS BE
// LIABLE FOR ANY DIRECT, INDIRECT, INCIDENTAL, SPECIAL, EXEMPLARY, OR
// CONSEQUENTIAL DAMAGES (INCLUDING, BUT NOT LIMITED TO, PROCUREMENT OF
// SUBSTITUTE GOODS OR SERVICES; LOSS OF USE, DATA, OR PROFITS; OR BUSINESS
// INTERRUPTION) HOWEVER CAUSED AND ON ANY THEORY OF LIABILITY, WHETHER IN
// CONTRACT, STRICT LIABILITY, OR TORT (INCLUDING NEGLIGENCE OR OTHERWISE)
// ARISING IN ANY WAY OUT OF THE USE OF THIS SOFTWARE, EVEN IF ADVISED OF THE
// POSSIBILITY OF SUCH DAMAGE.

#pragma once

#ifdef __cplusplus
extern "C" {
#endif

#include <netinet/in.h>
#include <stdbool.h>
#include <stdint.h>

#include <quant/config.h>      // IWYU pragma: export
#include <quant/tree.h>        // IWYU pragma: export
#include <warpcore/warpcore.h> // IWYU pragma: export


struct w_iov_sq;
struct q_stream;


struct q_conn_conf {
    uint_t idle_timeout;             // seconds
    uint_t tls_key_update_frequency; // seconds
    uint8_t enable_spinbit : 1;
    uint8_t enable_udp_zero_checksums : 1;
    uint8_t enable_tls_key_updates : 1; // TODO default to on eventually
    uint8_t disable_migration : 1;
    uint8_t enable_zero_len_cid : 1;
    uint8_t : 3;
};


struct q_conf {
    const struct q_conn_conf * const conn_conf;
    const char * const ticket_store; // ignored for server
    const char * const tls_cert;     // required for server
    const char * const tls_key;      // required for server
    const char * const tls_log;
    const char * const qlog;
    uint32_t num_bufs;
    uint8_t enable_tls_cert_verify : 1;
    uint8_t : 7;
};


struct q_conn_info {
    uint_t pkts_in_valid;
    uint_t pkts_in_invalid;

    uint_t pkts_out;
    uint_t pkts_out_lost;
    uint_t pkts_out_rtx;

    float rtt;
    float rttvar;
    uint_t cwnd;
    uint_t ssthresh;
    uint_t pto_cnt;
};


extern struct w_engine * __attribute__((nonnull(1)))
q_init(const char * const ifname, const struct q_conf * const conf);

extern void __attribute__((nonnull)) q_cleanup(struct w_engine * const w);

extern struct q_conn * __attribute__((nonnull(1, 2, 3)))
q_connect(struct w_engine * const w,
          const struct sockaddr * const peer,
          const char * const peer_name,
          struct w_iov_sq * const early_data,
          struct q_stream ** const early_data_stream,
          const bool fin,
          const char * const alpn,
          const struct q_conn_conf * const conf);

extern void __attribute__((nonnull(1))) q_close(struct q_conn * const c,
                                                const uint64_t code,
                                                const char * const reason);

extern struct q_conn * __attribute__((nonnull))
q_bind(struct w_engine * const w, const uint16_t port);

extern struct q_conn * q_accept(struct w_engine * const w,
                                const struct q_conn_conf * const conf);

extern bool __attribute__((nonnull))
q_write(struct q_stream * const s, struct w_iov_sq * const q, const bool fin);

extern struct q_stream * __attribute__((nonnull))
q_read(struct q_conn * const c, struct w_iov_sq * const q, const bool all);

extern struct q_stream * __attribute__((nonnull))
q_rsv_stream(struct q_conn * const c, const bool bidi);

extern void __attribute__((nonnull)) q_close_stream(struct q_stream * const s);

extern void __attribute__((nonnull)) q_free_stream(struct q_stream * const s);

extern void __attribute__((nonnull))
q_stream_get_written(struct q_stream * const s, struct w_iov_sq * const q);

extern void __attribute__((nonnull))
q_alloc(struct w_engine * const w, struct w_iov_sq * const q, const size_t len);

extern void __attribute__((nonnull)) q_free(struct w_iov_sq * const q);

extern const char * __attribute__((nonnull)) q_cid(struct q_conn * const c);

extern uint_t __attribute__((nonnull)) q_sid(const struct q_stream * const s);

extern void __attribute__((nonnull)) q_chunk_str(struct w_engine * const w,
                                                 const char * const str,
                                                 const size_t len,
                                                 struct w_iov_sq * o);

extern void __attribute__((nonnull)) q_write_str(struct w_engine * const w,
                                                 struct q_stream * const s,
                                                 const char * const str,
                                                 const size_t len,
                                                 const bool fin);

extern void __attribute__((nonnull)) q_write_file(struct w_engine * const w,
                                                  struct q_stream * const s,
                                                  const int f,
                                                  const size_t len,
                                                  const bool fin);

extern bool __attribute__((nonnull))
q_is_stream_closed(const struct q_stream * const s);

extern bool __attribute__((nonnull))
q_peer_closed_stream(const struct q_stream * const s);

extern bool __attribute__((nonnull))
q_is_conn_closed(const struct q_conn * const c);

extern bool __attribute__((nonnull)) q_read_stream(struct q_stream * const s,
                                                   struct w_iov_sq * const q,
                                                   const bool all);

extern bool q_ready(struct w_engine * const w,
                    const uint64_t nsec,
                    struct q_conn ** const ready);

extern bool __attribute__((nonnull))
q_is_new_serv_conn(const struct q_conn * const c);

extern bool __attribute__((nonnull))
q_is_uni_stream(const struct q_stream * const s);

#ifndef NO_MIGRATION
extern void __attribute__((nonnull))
q_rebind_sock(struct q_conn * const c, const bool use_new_dcid);
#endif

extern void __attribute__((nonnull))
q_info(struct q_conn * const c, struct q_conn_info * const ci);


<<<<<<< HEAD
#define bps(bytes, secs)                                                       \
    __extension__({                                                            \
        static char _str[32];                                                  \
        const tm_t _bps =                                                      \
            (bytes) && (fpclassify(secs) != FP_ZERO) ? (bytes)*8 / (secs) : 0; \
        if (_bps > NS_PER_S)                                              \
            snprintf(_str, sizeof(_str), "%.3f Gb/s", _bps / NS_PER_S);   \
        else if (_bps > US_PER_S)                                         \
            snprintf(_str, sizeof(_str), "%.3f Mb/s", _bps / US_PER_S);   \
        else if (_bps > MS_PER_S)                                         \
            snprintf(_str, sizeof(_str), "%.3f Kb/s", _bps / MS_PER_S);   \
        else                                                                   \
            snprintf(_str, sizeof(_str), "%.3f b/s", _bps);                    \
        _str;                                                                  \
    })


#define timespec_to_tm_t(diff)                                                 \
    ((tm_t)(diff).tv_sec + (tm_t)(diff).tv_nsec / NS_PER_S)

=======
>>>>>>> c6a1d46a
#ifdef __cplusplus
}
#endif<|MERGE_RESOLUTION|>--- conflicted
+++ resolved
@@ -183,30 +183,6 @@
 extern void __attribute__((nonnull))
 q_info(struct q_conn * const c, struct q_conn_info * const ci);
 
-
-<<<<<<< HEAD
-#define bps(bytes, secs)                                                       \
-    __extension__({                                                            \
-        static char _str[32];                                                  \
-        const tm_t _bps =                                                      \
-            (bytes) && (fpclassify(secs) != FP_ZERO) ? (bytes)*8 / (secs) : 0; \
-        if (_bps > NS_PER_S)                                              \
-            snprintf(_str, sizeof(_str), "%.3f Gb/s", _bps / NS_PER_S);   \
-        else if (_bps > US_PER_S)                                         \
-            snprintf(_str, sizeof(_str), "%.3f Mb/s", _bps / US_PER_S);   \
-        else if (_bps > MS_PER_S)                                         \
-            snprintf(_str, sizeof(_str), "%.3f Kb/s", _bps / MS_PER_S);   \
-        else                                                                   \
-            snprintf(_str, sizeof(_str), "%.3f b/s", _bps);                    \
-        _str;                                                                  \
-    })
-
-
-#define timespec_to_tm_t(diff)                                                 \
-    ((tm_t)(diff).tv_sec + (tm_t)(diff).tv_nsec / NS_PER_S)
-
-=======
->>>>>>> c6a1d46a
 #ifdef __cplusplus
 }
 #endif